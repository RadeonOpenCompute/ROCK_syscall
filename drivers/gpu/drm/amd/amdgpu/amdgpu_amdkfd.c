--- conflicted
+++ resolved
@@ -69,16 +69,13 @@
 
 bool amdgpu_amdkfd_load_interface(struct amdgpu_device *adev)
 {
-<<<<<<< HEAD
-	switch (rdev->asic_type) {
-=======
 	switch (adev->asic_type) {
 #ifdef CONFIG_DRM_AMDGPU_CIK
->>>>>>> aade0956
 	case CHIP_KAVERI:
 	case CHIP_HAWAII:
 		kfd2kgd = amdgpu_amdkfd_gfx_7_get_functions();
 		break;
+#endif
 	case CHIP_CARRIZO:
 	case CHIP_TONGA:
 	case CHIP_FIJI:
@@ -117,18 +114,11 @@
 	int last_valid_bit;
 	if (adev->kfd) {
 		struct kgd2kfd_shared_resources gpu_resources = {
-<<<<<<< HEAD
 			.compute_vmid_bitmap = global_compute_vmid_bitmap,
-
-			.first_compute_pipe = 1,
-			.compute_pipe_count = 4 - 1,
-			.gpuvm_size = (uint64_t)amdgpu_vm_size << 30
-=======
-			.compute_vmid_bitmap = 0xFF00,
 			.num_mec = adev->gfx.mec.num_mec,
 			.num_pipe_per_mec = adev->gfx.mec.num_pipe_per_mec,
-			.num_queue_per_pipe = adev->gfx.mec.num_queue_per_pipe
->>>>>>> aade0956
+			.num_queue_per_pipe = adev->gfx.mec.num_queue_per_pipe,
+			.gpuvm_size = (uint64_t)amdgpu_vm_size << 30
 		};
 
 		/* this is going to have a few of the MSBs set that we need to
@@ -157,7 +147,7 @@
 				&gpu_resources.doorbell_physical_address,
 				&gpu_resources.doorbell_aperture_size,
 				&gpu_resources.doorbell_start_offset);
-		if (rdev->asic_type >= CHIP_VEGA10) {
+		if (adev->asic_type >= CHIP_VEGA10) {
 			/* On SOC15 the BIF is involved in routing
 			 * doorbells using the low 12 bits of the
 			 * address. Communicate the assignments to
@@ -282,24 +272,14 @@
 			void **mem_obj, uint64_t *gpu_addr,
 			void **cpu_ptr)
 {
-<<<<<<< HEAD
-	struct amdgpu_device *rdev = (struct amdgpu_device *)kgd;
+	struct amdgpu_device *adev = (struct amdgpu_device *)kgd;
 	struct amdgpu_bo *bo = NULL;
-=======
-	struct amdgpu_device *adev = (struct amdgpu_device *)kgd;
-	struct kgd_mem **mem = (struct kgd_mem **) mem_obj;
->>>>>>> aade0956
 	int r;
 	uint64_t gpu_addr_tmp = 0;
 	void *cpu_ptr_tmp = NULL;
 
-<<<<<<< HEAD
-	r = amdgpu_bo_create(rdev, size, PAGE_SIZE, true, AMDGPU_GEM_DOMAIN_GTT,
+	r = amdgpu_bo_create(adev, size, PAGE_SIZE, true, AMDGPU_GEM_DOMAIN_GTT,
 			AMDGPU_GEM_CREATE_CPU_GTT_USWC, NULL, NULL, &bo);
-=======
-	r = amdgpu_bo_create(adev, size, PAGE_SIZE, true, AMDGPU_GEM_DOMAIN_GTT,
-			     AMDGPU_GEM_CREATE_CPU_GTT_USWC, NULL, NULL, &(*mem)->bo);
->>>>>>> aade0956
 	if (r) {
 		dev_err(adev->dev,
 			"failed to allocate BO for amdkfd (%d)\n", r);
@@ -359,42 +339,33 @@
 void get_local_mem_info(struct kgd_dev *kgd,
 				struct kfd_local_mem_info *mem_info)
 {
-<<<<<<< HEAD
 	uint64_t address_mask;
 	resource_size_t aper_limit;
-	struct amdgpu_device *rdev = (struct amdgpu_device *)kgd;
+	struct amdgpu_device *adev = (struct amdgpu_device *)kgd;
 
 	address_mask = ~((1UL << 40) - 1);
-	aper_limit = rdev->mc.aper_base + rdev->mc.aper_size;
+	aper_limit = adev->mc.aper_base + adev->mc.aper_size;
 	memset(mem_info, 0, sizeof(*mem_info));
-	if (!(rdev->mc.aper_base & address_mask ||
+	if (!(adev->mc.aper_base & address_mask ||
 			aper_limit & address_mask)) {
-		mem_info->local_mem_size_public = rdev->mc.visible_vram_size;
-		mem_info->local_mem_size_private = rdev->mc.real_vram_size -
-				rdev->mc.visible_vram_size;
+		mem_info->local_mem_size_public = adev->mc.visible_vram_size;
+		mem_info->local_mem_size_private = adev->mc.real_vram_size -
+				adev->mc.visible_vram_size;
 	} else {
 		mem_info->local_mem_size_public = 0;
-		mem_info->local_mem_size_private = rdev->mc.real_vram_size;
-	}
-	mem_info->vram_width = rdev->mc.vram_width;
-=======
-	struct amdgpu_device *adev =
-		(struct amdgpu_device *)kgd;
->>>>>>> aade0956
+		mem_info->local_mem_size_private = adev->mc.real_vram_size;
+	}
+	mem_info->vram_width = adev->mc.vram_width;
 
 	pr_debug("Address base: 0x%llx limit 0x%llx public 0x%llx private 0x%llx\n",
-			rdev->mc.aper_base, aper_limit,
+			adev->mc.aper_base, aper_limit,
 			mem_info->local_mem_size_public,
 			mem_info->local_mem_size_private);
 
-<<<<<<< HEAD
-	if (amdgpu_sriov_vf(rdev))
-		mem_info->mem_clk_max = rdev->clock.default_mclk / 100;
+	if (amdgpu_sriov_vf(adev))
+		mem_info->mem_clk_max = adev->clock.default_mclk / 100;
 	else
-		mem_info->mem_clk_max = amdgpu_dpm_get_mclk(rdev, false) / 100;
-=======
-	return adev->mc.real_vram_size;
->>>>>>> aade0956
+		mem_info->mem_clk_max = amdgpu_dpm_get_mclk(adev, false) / 100;
 }
 
 uint64_t get_gpu_clock_counter(struct kgd_dev *kgd)
@@ -408,13 +379,12 @@
 
 uint32_t get_max_engine_clock_in_mhz(struct kgd_dev *kgd)
 {
-<<<<<<< HEAD
-	struct amdgpu_device *rdev = (struct amdgpu_device *)kgd;
-	if (amdgpu_sriov_vf(rdev))
-		return rdev->clock.default_sclk / 100;
+	struct amdgpu_device *adev = (struct amdgpu_device *)kgd;
+	if (amdgpu_sriov_vf(adev))
+		return adev->clock.default_sclk / 100;
 	else
 	/* The sclk is in quantas of 10kHz */
-		return amdgpu_dpm_get_sclk(rdev, false) / 100;
+		return amdgpu_dpm_get_sclk(adev, false) / 100;
 }
 
 void get_cu_info(struct kgd_dev *kgd, struct kfd_cu_info *cu_info)
@@ -505,10 +475,4 @@
 	}
 
 	return false;
-=======
-	struct amdgpu_device *adev = (struct amdgpu_device *)kgd;
-
-	/* The sclk is in quantas of 10kHz */
-	return adev->pm.dpm.dyn_state.max_clock_voltage_on_ac.sclk / 100;
->>>>>>> aade0956
 }