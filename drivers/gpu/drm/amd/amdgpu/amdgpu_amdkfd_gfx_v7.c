/*
 * Copyright 2014 Advanced Micro Devices, Inc.
 *
 * Permission is hereby granted, free of charge, to any person obtaining a
 * copy of this software and associated documentation files (the "Software"),
 * to deal in the Software without restriction, including without limitation
 * the rights to use, copy, modify, merge, publish, distribute, sublicense,
 * and/or sell copies of the Software, and to permit persons to whom the
 * Software is furnished to do so, subject to the following conditions:
 *
 * The above copyright notice and this permission notice shall be included in
 * all copies or substantial portions of the Software.
 *
 * THE SOFTWARE IS PROVIDED "AS IS", WITHOUT WARRANTY OF ANY KIND, EXPRESS OR
 * IMPLIED, INCLUDING BUT NOT LIMITED TO THE WARRANTIES OF MERCHANTABILITY,
 * FITNESS FOR A PARTICULAR PURPOSE AND NONINFRINGEMENT.  IN NO EVENT SHALL
 * THE COPYRIGHT HOLDER(S) OR AUTHOR(S) BE LIABLE FOR ANY CLAIM, DAMAGES OR
 * OTHER LIABILITY, WHETHER IN AN ACTION OF CONTRACT, TORT OR OTHERWISE,
 * ARISING FROM, OUT OF OR IN CONNECTION WITH THE SOFTWARE OR THE USE OR
 * OTHER DEALINGS IN THE SOFTWARE.
 */

#define pr_fmt(fmt) "kfd2kgd: " fmt

#include <linux/fdtable.h>
#include <linux/uaccess.h>
#include <linux/firmware.h>
#include <drm/drmP.h>
#include "amdgpu.h"
#include "amdgpu_amdkfd.h"
#include "cikd.h"
#include "cik_sdma.h"
#include "amdgpu_ucode.h"
#include "gfx_v7_0.h"
#include "gca/gfx_7_2_d.h"
#include "gca/gfx_7_2_enum.h"
#include "gca/gfx_7_2_sh_mask.h"
#include "oss/oss_2_0_d.h"
#include "oss/oss_2_0_sh_mask.h"
#include "gmc/gmc_7_1_d.h"
#include "gmc/gmc_7_1_sh_mask.h"
#include "cik_structs.h"

<<<<<<< HEAD
#define CIK_PIPE_PER_MEC	(4)
#define CIK_QUEUES_PER_PIPE_MEC	(8)

#define AMDKFD_SKIP_UNCOMPILED_CODE 1

enum hqd_dequeue_request_type {
	NO_ACTION = 0,
	DRAIN_PIPE,
	RESET_WAVES
};

=======
>>>>>>> aade0956
enum {
	MAX_TRAPID = 8,		/* 3 bits in the bitfield. */
	MAX_WATCH_ADDRESSES = 4
};

enum {
	ADDRESS_WATCH_REG_ADDR_HI = 0,
	ADDRESS_WATCH_REG_ADDR_LO,
	ADDRESS_WATCH_REG_CNTL,
	ADDRESS_WATCH_REG_MAX
};

/*  not defined in the CI/KV reg file  */
enum {
	ADDRESS_WATCH_REG_CNTL_ATC_BIT = 0x10000000UL,
	ADDRESS_WATCH_REG_CNTL_DEFAULT_MASK = 0x00FFFFFF,
	ADDRESS_WATCH_REG_ADDLOW_MASK_EXTENTION = 0x03000000,
	/* extend the mask to 26 bits in order to match the low address field */
	ADDRESS_WATCH_REG_ADDLOW_SHIFT = 6,
	ADDRESS_WATCH_REG_ADDHIGH_MASK = 0xFFFF
};

static const uint32_t watchRegs[MAX_WATCH_ADDRESSES * ADDRESS_WATCH_REG_MAX] = {
	mmTCP_WATCH0_ADDR_H, mmTCP_WATCH0_ADDR_L, mmTCP_WATCH0_CNTL,
	mmTCP_WATCH1_ADDR_H, mmTCP_WATCH1_ADDR_L, mmTCP_WATCH1_CNTL,
	mmTCP_WATCH2_ADDR_H, mmTCP_WATCH2_ADDR_L, mmTCP_WATCH2_CNTL,
	mmTCP_WATCH3_ADDR_H, mmTCP_WATCH3_ADDR_L, mmTCP_WATCH3_CNTL
};

union TCP_WATCH_CNTL_BITS {
	struct {
		uint32_t mask:24;
		uint32_t vmid:4;
		uint32_t atc:1;
		uint32_t mode:2;
		uint32_t valid:1;
	} bitfields, bits;
	uint32_t u32All;
	signed int i32All;
	float f32All;
};

static int open_graphic_handle(struct kgd_dev *kgd, uint64_t va, void *vm,
			int fd, uint32_t handle, struct kgd_mem **mem);

static uint16_t get_fw_version(struct kgd_dev *kgd, enum kgd_engine_type type);

/*
 * Register access functions
 */

static void kgd_program_sh_mem_settings(struct kgd_dev *kgd, uint32_t vmid,
			uint32_t sh_mem_config, uint32_t sh_mem_ape1_base,
			uint32_t sh_mem_ape1_limit, uint32_t sh_mem_bases);
static int kgd_set_pasid_vmid_mapping(struct kgd_dev *kgd, unsigned int pasid,
			unsigned int vmid);
static int kgd_init_pipeline(struct kgd_dev *kgd, uint32_t pipe_id,
			uint32_t hpd_size, uint64_t hpd_gpu_addr);
static int kgd_init_interrupts(struct kgd_dev *kgd, uint32_t pipe_id);
static int kgd_hqd_load(struct kgd_dev *kgd, void *mqd, uint32_t pipe_id,
			uint32_t queue_id, uint32_t __user *wptr,
			uint32_t wptr_shift, uint32_t wptr_mask,
			struct mm_struct *mm);
static int kgd_hqd_dump(struct kgd_dev *kgd,
			uint32_t pipe_id, uint32_t queue_id,
			uint32_t (**dump)[2], uint32_t *n_regs);
static int kgd_hqd_sdma_load(struct kgd_dev *kgd, void *mqd,
			     uint32_t __user *wptr, struct mm_struct *mm);
static int kgd_hqd_sdma_dump(struct kgd_dev *kgd,
			     uint32_t engine_id, uint32_t queue_id,
			     uint32_t (**dump)[2], uint32_t *n_regs);
static bool kgd_hqd_is_occupied(struct kgd_dev *kgd, uint64_t queue_address,
		uint32_t pipe_id, uint32_t queue_id);
static bool kgd_hqd_sdma_is_occupied(struct kgd_dev *kgd, void *mqd);
static int kgd_hqd_destroy(struct kgd_dev *kgd,
				enum kfd_preempt_type reset_type,
				unsigned int utimeout, uint32_t pipe_id,
				uint32_t queue_id);
static int kgd_hqd_sdma_destroy(struct kgd_dev *kgd, void *mqd,
				unsigned int utimeout);
static int kgd_address_watch_disable(struct kgd_dev *kgd);
static int kgd_address_watch_execute(struct kgd_dev *kgd,
					unsigned int watch_point_id,
					uint32_t cntl_val,
					uint32_t addr_hi,
					uint32_t addr_lo);
static int kgd_wave_control_execute(struct kgd_dev *kgd,
					uint32_t gfx_index_val,
					uint32_t sq_cmd);
static uint32_t kgd_address_watch_get_offset(struct kgd_dev *kgd,
					unsigned int watch_point_id,
					unsigned int reg_offset);

static bool get_atc_vmid_pasid_mapping_valid(struct kgd_dev *kgd, uint8_t vmid);
static uint16_t get_atc_vmid_pasid_mapping_pasid(struct kgd_dev *kgd,
							uint8_t vmid);
static void write_vmid_invalidate_request(struct kgd_dev *kgd, uint8_t vmid);
static int invalidate_tlbs(struct kgd_dev *kgd, uint16_t pasid);
static void set_num_of_requests(struct kgd_dev *dev, uint8_t num_of_req);
static int alloc_memory_of_scratch(struct kgd_dev *kgd,
					 uint64_t va, uint32_t vmid);
static int write_config_static_mem(struct kgd_dev *kgd, bool swizzle_enable,
		uint8_t element_size, uint8_t index_stride, uint8_t mtype);
static void set_vm_context_page_table_base(struct kgd_dev *kgd, uint32_t vmid,
		uint32_t page_table_base);
static uint32_t read_vmid_from_vmfault_reg(struct kgd_dev *kgd);

/* Because of REG_GET_FIELD() being used, we put this function in the
 * asic specific file.
 */
static int amdgpu_amdkfd_get_tile_config(struct kgd_dev *kgd,
		struct tile_config *config)
{
	struct amdgpu_device *adev = (struct amdgpu_device *)kgd;

	config->gb_addr_config = adev->gfx.config.gb_addr_config;
	config->num_banks = REG_GET_FIELD(adev->gfx.config.mc_arb_ramcfg,
				MC_ARB_RAMCFG, NOOFBANK);
	config->num_ranks = REG_GET_FIELD(adev->gfx.config.mc_arb_ramcfg,
				MC_ARB_RAMCFG, NOOFRANKS);

	config->tile_config_ptr = adev->gfx.config.tile_mode_array;
	config->num_tile_configs =
			ARRAY_SIZE(adev->gfx.config.tile_mode_array);
	config->macro_tile_config_ptr =
			adev->gfx.config.macrotile_mode_array;
	config->num_macro_tile_configs =
			ARRAY_SIZE(adev->gfx.config.macrotile_mode_array);


	return 0;
}

static const struct kfd2kgd_calls kfd2kgd = {
	.init_gtt_mem_allocation = alloc_gtt_mem,
	.free_gtt_mem = free_gtt_mem,
	.get_local_mem_info = get_local_mem_info,
	.get_gpu_clock_counter = get_gpu_clock_counter,
	.get_max_engine_clock_in_mhz = get_max_engine_clock_in_mhz,
	.create_process_vm = amdgpu_amdkfd_gpuvm_create_process_vm,
	.destroy_process_vm = amdgpu_amdkfd_gpuvm_destroy_process_vm,
	.get_process_page_dir = amdgpu_amdkfd_gpuvm_get_process_page_dir,
	.open_graphic_handle = open_graphic_handle,
	.program_sh_mem_settings = kgd_program_sh_mem_settings,
	.set_pasid_vmid_mapping = kgd_set_pasid_vmid_mapping,
	.init_pipeline = kgd_init_pipeline,
	.init_interrupts = kgd_init_interrupts,
	.hqd_load = kgd_hqd_load,
	.hqd_sdma_load = kgd_hqd_sdma_load,
	.hqd_dump = kgd_hqd_dump,
	.hqd_sdma_dump = kgd_hqd_sdma_dump,
	.hqd_is_occupied = kgd_hqd_is_occupied,
	.hqd_sdma_is_occupied = kgd_hqd_sdma_is_occupied,
	.hqd_destroy = kgd_hqd_destroy,
	.hqd_sdma_destroy = kgd_hqd_sdma_destroy,
	.address_watch_disable = kgd_address_watch_disable,
	.address_watch_execute = kgd_address_watch_execute,
	.wave_control_execute = kgd_wave_control_execute,
	.address_watch_get_offset = kgd_address_watch_get_offset,
	.get_atc_vmid_pasid_mapping_pasid =
			get_atc_vmid_pasid_mapping_pasid,
	.get_atc_vmid_pasid_mapping_valid =
			get_atc_vmid_pasid_mapping_valid,
	.read_vmid_from_vmfault_reg = read_vmid_from_vmfault_reg,
	.write_vmid_invalidate_request = write_vmid_invalidate_request,
	.invalidate_tlbs = invalidate_tlbs,
	.alloc_memory_of_gpu = amdgpu_amdkfd_gpuvm_alloc_memory_of_gpu,
	.free_memory_of_gpu = amdgpu_amdkfd_gpuvm_free_memory_of_gpu,
	.map_memory_to_gpu = amdgpu_amdkfd_gpuvm_map_memory_to_gpu,
	.unmap_memory_to_gpu = amdgpu_amdkfd_gpuvm_unmap_memory_from_gpu,
	.get_fw_version = get_fw_version,
	.set_num_of_requests = set_num_of_requests,
	.get_cu_info = get_cu_info,
	.alloc_memory_of_scratch = alloc_memory_of_scratch,
	.write_config_static_mem = write_config_static_mem,
	.mmap_bo = amdgpu_amdkfd_gpuvm_mmap_bo,
	.map_gtt_bo_to_kernel = amdgpu_amdkfd_gpuvm_map_gtt_bo_to_kernel,
	.set_vm_context_page_table_base = set_vm_context_page_table_base,
	.pin_get_sg_table_bo = amdgpu_amdkfd_gpuvm_pin_get_sg_table,
	.unpin_put_sg_table_bo = amdgpu_amdkfd_gpuvm_unpin_put_sg_table,
	.get_dmabuf_info = amdgpu_amdkfd_get_dmabuf_info,
	.import_dmabuf = amdgpu_amdkfd_gpuvm_import_dmabuf,
	.export_dmabuf = amdgpu_amdkfd_gpuvm_export_dmabuf,
	.get_vm_fault_info = amdgpu_amdkfd_gpuvm_get_vm_fault_info,
	.submit_ib = amdgpu_amdkfd_submit_ib,
	.get_tile_config = amdgpu_amdkfd_get_tile_config,
	.restore_process_bos = amdgpu_amdkfd_gpuvm_restore_process_bos,
	.copy_mem_to_mem = amdgpu_amdkfd_copy_mem_to_mem
};

struct kfd2kgd_calls *amdgpu_amdkfd_gfx_7_get_functions()
{
	return (struct kfd2kgd_calls *)&kfd2kgd;
}

static int open_graphic_handle(struct kgd_dev *kgd, uint64_t va, void *vm,
				int fd, uint32_t handle, struct kgd_mem **mem)
{
	return 0;
}

static inline struct amdgpu_device *get_amdgpu_device(struct kgd_dev *kgd)
{
	return (struct amdgpu_device *)kgd;
}

static void lock_srbm(struct kgd_dev *kgd, uint32_t mec, uint32_t pipe,
			uint32_t queue, uint32_t vmid)
{
	struct amdgpu_device *adev = get_amdgpu_device(kgd);
	uint32_t value = PIPEID(pipe) | MEID(mec) | VMID(vmid) | QUEUEID(queue);

	mutex_lock(&adev->srbm_mutex);
	WREG32(mmSRBM_GFX_CNTL, value);
}

static void unlock_srbm(struct kgd_dev *kgd)
{
	struct amdgpu_device *adev = get_amdgpu_device(kgd);

	WREG32(mmSRBM_GFX_CNTL, 0);
	mutex_unlock(&adev->srbm_mutex);
}

static void acquire_queue(struct kgd_dev *kgd, uint32_t pipe_id,
				uint32_t queue_id)
{
	struct amdgpu_device *adev = get_amdgpu_device(kgd);

	uint32_t mec = (++pipe_id / adev->gfx.mec.num_pipe_per_mec) + 1;
	uint32_t pipe = (pipe_id % adev->gfx.mec.num_pipe_per_mec);

	lock_srbm(kgd, mec, pipe, queue_id, 0);
}

static void release_queue(struct kgd_dev *kgd)
{
	unlock_srbm(kgd);
}

static void kgd_program_sh_mem_settings(struct kgd_dev *kgd, uint32_t vmid,
					uint32_t sh_mem_config,
					uint32_t sh_mem_ape1_base,
					uint32_t sh_mem_ape1_limit,
					uint32_t sh_mem_bases)
{
	struct amdgpu_device *adev = get_amdgpu_device(kgd);

	lock_srbm(kgd, 0, 0, 0, vmid);

	WREG32(mmSH_MEM_CONFIG, sh_mem_config);
	WREG32(mmSH_MEM_APE1_BASE, sh_mem_ape1_base);
	WREG32(mmSH_MEM_APE1_LIMIT, sh_mem_ape1_limit);
	WREG32(mmSH_MEM_BASES, sh_mem_bases);

	unlock_srbm(kgd);
}

static int kgd_set_pasid_vmid_mapping(struct kgd_dev *kgd, unsigned int pasid,
					unsigned int vmid)
{
	struct amdgpu_device *adev = get_amdgpu_device(kgd);

	/*
	 * We have to assume that there is no outstanding mapping.
	 * The ATC_VMID_PASID_MAPPING_UPDATE_STATUS bit could be 0 because a
	 * mapping is in progress or because a mapping finished and the SW
	 * cleared it. So the protocol is to always wait & clear.
	 */
	uint32_t pasid_mapping = (pasid == 0) ? 0 :
			(uint32_t)pasid | ATC_VMID0_PASID_MAPPING__VALID_MASK;

	WREG32(mmATC_VMID0_PASID_MAPPING + vmid, pasid_mapping);

	while (!(RREG32(mmATC_VMID_PASID_MAPPING_UPDATE_STATUS) & (1U << vmid)))
		cpu_relax();
	WREG32(mmATC_VMID_PASID_MAPPING_UPDATE_STATUS, 1U << vmid);

	/* Mapping vmid to pasid also for IH block */
	WREG32(mmIH_VMID_0_LUT + vmid, pasid_mapping);

	return 0;
}

static int kgd_init_pipeline(struct kgd_dev *kgd, uint32_t pipe_id,
				uint32_t hpd_size, uint64_t hpd_gpu_addr)
{
	/* amdgpu owns the per-pipe state */
	return 0;
}

static int kgd_init_interrupts(struct kgd_dev *kgd, uint32_t pipe_id)
{
	struct amdgpu_device *adev = get_amdgpu_device(kgd);
	uint32_t mec;
	uint32_t pipe;

<<<<<<< HEAD
	mec = (++pipe_id / CIK_PIPE_PER_MEC) + 1;
	pipe = (pipe_id % CIK_PIPE_PER_MEC);
=======
	mec = (pipe_id / adev->gfx.mec.num_pipe_per_mec) + 1;
	pipe = (pipe_id % adev->gfx.mec.num_pipe_per_mec);
>>>>>>> aade0956

	lock_srbm(kgd, mec, pipe, 0, 0);

	WREG32(mmCPC_INT_CNTL, CP_INT_CNTL_RING0__TIME_STAMP_INT_ENABLE_MASK |
			CP_INT_CNTL_RING0__OPCODE_ERROR_INT_ENABLE_MASK);

	unlock_srbm(kgd);

	return 0;
}

static inline uint32_t get_sdma_base_addr(struct cik_sdma_rlc_registers *m)
{
	uint32_t retval;

	retval = m->sdma_engine_id * SDMA1_REGISTER_OFFSET +
			m->sdma_queue_id * KFD_CIK_SDMA_QUEUE_OFFSET;
	pr_debug("sdma base address: 0x%x\n", retval);

	return retval;
}

static inline struct cik_mqd *get_mqd(void *mqd)
{
	return (struct cik_mqd *)mqd;
}

static inline struct cik_sdma_rlc_registers *get_sdma_mqd(void *mqd)
{
	return (struct cik_sdma_rlc_registers *)mqd;
}

static int kgd_hqd_load(struct kgd_dev *kgd, void *mqd, uint32_t pipe_id,
			uint32_t queue_id, uint32_t __user *wptr,
			uint32_t wptr_shift, uint32_t wptr_mask,
			struct mm_struct *mm)
{
	struct amdgpu_device *adev = get_amdgpu_device(kgd);
	struct cik_mqd *m;
	uint32_t *mqd_hqd;
	uint32_t reg, wptr_val, data;

	m = get_mqd(mqd);

<<<<<<< HEAD
	acquire_queue(kgd, pipe_id, queue_id);

	/* HQD registers extend from CP_MQD_BASE_ADDR to CP_MQD_CONTROL. */
	mqd_hqd = &m->cp_mqd_base_addr_lo;

	for (reg = mmCP_MQD_BASE_ADDR; reg <= mmCP_MQD_CONTROL; reg++)
		WREG32(reg, mqd_hqd[reg - mmCP_MQD_BASE_ADDR]);

	/* Copy userspace write pointer value to register.
	 * Activate doorbell logic to monitor subsequent changes.
	 */
	data = REG_SET_FIELD(m->cp_hqd_pq_doorbell_control,
			     CP_HQD_PQ_DOORBELL_CONTROL, DOORBELL_EN, 1);
	WREG32(mmCP_HQD_PQ_DOORBELL_CONTROL, data);

	if (read_user_wptr(mm, wptr, wptr_val))
		WREG32(mmCP_HQD_PQ_WPTR, (wptr_val << wptr_shift) & wptr_mask);

	data = REG_SET_FIELD(m->cp_hqd_active, CP_HQD_ACTIVE, ACTIVE, 1);
	WREG32(mmCP_HQD_ACTIVE, data);

	release_queue(kgd);

	return 0;
}

static int kgd_hqd_dump(struct kgd_dev *kgd,
			uint32_t pipe_id, uint32_t queue_id,
			uint32_t (**dump)[2], uint32_t *n_regs)
{
	struct amdgpu_device *adev = get_amdgpu_device(kgd);
	uint32_t i = 0, reg;
#define HQD_N_REGS (35+4)
#define DUMP_REG(addr) do {				\
		if (WARN_ON_ONCE(i >= HQD_N_REGS))	\
			break;				\
		(*dump)[i][0] = (addr) << 2;		\
		(*dump)[i++][1] = RREG32(addr);		\
	} while (0)

	*dump = kmalloc(HQD_N_REGS*2*sizeof(uint32_t), GFP_KERNEL);
	if (*dump == NULL)
		return -ENOMEM;

	acquire_queue(kgd, pipe_id, queue_id);

	DUMP_REG(mmCOMPUTE_STATIC_THREAD_MGMT_SE0);
	DUMP_REG(mmCOMPUTE_STATIC_THREAD_MGMT_SE1);
	DUMP_REG(mmCOMPUTE_STATIC_THREAD_MGMT_SE2);
	DUMP_REG(mmCOMPUTE_STATIC_THREAD_MGMT_SE3);

	for (reg = mmCP_MQD_BASE_ADDR; reg <= mmCP_MQD_CONTROL; reg++)
		DUMP_REG(reg);

=======
	is_wptr_shadow_valid = !get_user(wptr_shadow, wptr);
	if (is_wptr_shadow_valid)
		m->cp_hqd_pq_wptr = wptr_shadow;

	acquire_queue(kgd, pipe_id, queue_id);
	gfx_v7_0_mqd_commit(adev, m);
>>>>>>> aade0956
	release_queue(kgd);

	WARN_ON_ONCE(i != HQD_N_REGS);
	*n_regs = i;

	return 0;
}

static int kgd_hqd_sdma_load(struct kgd_dev *kgd, void *mqd,
			     uint32_t __user *wptr, struct mm_struct *mm)
{
	struct amdgpu_device *adev = get_amdgpu_device(kgd);
	struct cik_sdma_rlc_registers *m;
	uint32_t sdma_base_addr;
	uint32_t temp, timeout = 2000;
	uint32_t data;

	m = get_sdma_mqd(mqd);
	sdma_base_addr = get_sdma_base_addr(m);

	WREG32(sdma_base_addr + mmSDMA0_RLC0_RB_CNTL,
		m->sdma_rlc_rb_cntl & (~SDMA0_RLC0_RB_CNTL__RB_ENABLE_MASK));

	while (true) {
		temp = RREG32(sdma_base_addr + mmSDMA0_RLC0_CONTEXT_STATUS);
		if (temp & SDMA0_RLC0_CONTEXT_STATUS__IDLE_MASK)
			break;
		if (timeout == 0)
			return -ETIME;
		msleep(10);
		timeout -= 10;
	}
	if (m->sdma_engine_id) {
		data = RREG32(mmSDMA1_GFX_CONTEXT_CNTL);
		data = REG_SET_FIELD(data, SDMA1_GFX_CONTEXT_CNTL,
				RESUME_CTX, 0);
		WREG32(mmSDMA1_GFX_CONTEXT_CNTL, data);
	} else {
		data = RREG32(mmSDMA0_GFX_CONTEXT_CNTL);
		data = REG_SET_FIELD(data, SDMA0_GFX_CONTEXT_CNTL,
				RESUME_CTX, 0);
		WREG32(mmSDMA0_GFX_CONTEXT_CNTL, data);
	}

	data = REG_SET_FIELD(m->sdma_rlc_doorbell, SDMA0_RLC0_DOORBELL,
			     ENABLE, 1);
	WREG32(sdma_base_addr + mmSDMA0_RLC0_DOORBELL, data);
	WREG32(sdma_base_addr + mmSDMA0_RLC0_RB_RPTR, m->sdma_rlc_rb_rptr);

	if (read_user_wptr(mm, wptr, data))
		WREG32(sdma_base_addr + mmSDMA0_RLC0_RB_WPTR, data);
	else
		WREG32(sdma_base_addr + mmSDMA0_RLC0_RB_WPTR,
		       m->sdma_rlc_rb_rptr);

	WREG32(sdma_base_addr + mmSDMA0_RLC0_VIRTUAL_ADDR,
				m->sdma_rlc_virtual_addr);
	WREG32(sdma_base_addr + mmSDMA0_RLC0_RB_BASE, m->sdma_rlc_rb_base);
	WREG32(sdma_base_addr + mmSDMA0_RLC0_RB_BASE_HI,
			m->sdma_rlc_rb_base_hi);
	WREG32(sdma_base_addr + mmSDMA0_RLC0_RB_RPTR_ADDR_LO,
			m->sdma_rlc_rb_rptr_addr_lo);
	WREG32(sdma_base_addr + mmSDMA0_RLC0_RB_RPTR_ADDR_HI,
			m->sdma_rlc_rb_rptr_addr_hi);

	data = REG_SET_FIELD(m->sdma_rlc_rb_cntl, SDMA0_RLC0_RB_CNTL,
			     RB_ENABLE, 1);
	WREG32(sdma_base_addr + mmSDMA0_RLC0_RB_CNTL, data);

	return 0;
}

static int kgd_hqd_sdma_dump(struct kgd_dev *kgd,
			     uint32_t engine_id, uint32_t queue_id,
			     uint32_t (**dump)[2], uint32_t *n_regs)
{
	struct amdgpu_device *adev = get_amdgpu_device(kgd);
	uint32_t sdma_offset = engine_id * SDMA1_REGISTER_OFFSET +
		queue_id * KFD_CIK_SDMA_QUEUE_OFFSET;
	uint32_t i = 0, reg;
#undef HQD_N_REGS
#define HQD_N_REGS (19+4)

	*dump = kmalloc(HQD_N_REGS*2*sizeof(uint32_t), GFP_KERNEL);
	if (*dump == NULL)
		return -ENOMEM;

	for (reg = mmSDMA0_RLC0_RB_CNTL; reg <= mmSDMA0_RLC0_DOORBELL; reg++)
		DUMP_REG(sdma_offset + reg);
	for (reg = mmSDMA0_RLC0_VIRTUAL_ADDR; reg <= mmSDMA0_RLC0_WATERMARK;
	     reg++)
		DUMP_REG(sdma_offset + reg);

	WARN_ON_ONCE(i != HQD_N_REGS);
	*n_regs = i;

	return 0;
}

static bool kgd_hqd_is_occupied(struct kgd_dev *kgd, uint64_t queue_address,
				uint32_t pipe_id, uint32_t queue_id)
{
	struct amdgpu_device *adev = get_amdgpu_device(kgd);
	uint32_t act;
	bool retval = false;
	uint32_t low, high;

	acquire_queue(kgd, pipe_id, queue_id);
	act = RREG32(mmCP_HQD_ACTIVE);
	if (act) {
		low = lower_32_bits(queue_address >> 8);
		high = upper_32_bits(queue_address >> 8);

		if (low == RREG32(mmCP_HQD_PQ_BASE) &&
				high == RREG32(mmCP_HQD_PQ_BASE_HI))
			retval = true;
	}
	release_queue(kgd);
	return retval;
}

static bool kgd_hqd_sdma_is_occupied(struct kgd_dev *kgd, void *mqd)
{
	struct amdgpu_device *adev = get_amdgpu_device(kgd);
	struct cik_sdma_rlc_registers *m;
	uint32_t sdma_base_addr;
	uint32_t sdma_rlc_rb_cntl;

	m = get_sdma_mqd(mqd);
	sdma_base_addr = get_sdma_base_addr(m);

	sdma_rlc_rb_cntl = RREG32(sdma_base_addr + mmSDMA0_RLC0_RB_CNTL);

	if (sdma_rlc_rb_cntl & SDMA0_RLC0_RB_CNTL__RB_ENABLE_MASK)
		return true;

	return false;
}

static int kgd_hqd_destroy(struct kgd_dev *kgd,
				enum kfd_preempt_type reset_type,
				unsigned int utimeout, uint32_t pipe_id,
				uint32_t queue_id)
{
	struct amdgpu_device *adev = get_amdgpu_device(kgd);
	uint32_t temp;
	enum hqd_dequeue_request_type type;
	unsigned long flags, end_jiffies;
	int retry;

	acquire_queue(kgd, pipe_id, queue_id);
	WREG32(mmCP_HQD_PQ_DOORBELL_CONTROL, 0);

	switch (reset_type) {
	case KFD_PREEMPT_TYPE_WAVEFRONT_DRAIN:
		type = DRAIN_PIPE;
		break;
	case KFD_PREEMPT_TYPE_WAVEFRONT_RESET:
		type = RESET_WAVES;
		break;
	default:
		type = DRAIN_PIPE;
		break;
	}

	/* Workaround: If IQ timer is active and the wait time is close to or
	 * equal to 0, dequeueing is not safe. Wait until either the wait time
	 * is larger or timer is cleared. Also, ensure that IQ_REQ_PEND is
	 * cleared before continuing. Also, ensure wait times are set to at
	 * least 0x3.
	 */
	local_irq_save(flags);
	preempt_disable();
	retry = 5000; /* wait for 500 usecs at maximum */
	while (true) {
		temp = RREG32(mmCP_HQD_IQ_TIMER);
		if (REG_GET_FIELD(temp, CP_HQD_IQ_TIMER, PROCESSING_IQ)) {
			pr_debug("HW is processing IQ\n");
			goto loop;
		}
		if (REG_GET_FIELD(temp, CP_HQD_IQ_TIMER, ACTIVE)) {
			if (REG_GET_FIELD(temp, CP_HQD_IQ_TIMER, RETRY_TYPE)
					== 3) /* SEM-rearm is safe */
				break;
			/* Wait time 3 is safe for CP, but our MMIO read/write
			 * time is close to 1 microsecond, so check for 10 to
			 * leave more buffer room
			 */
			if (REG_GET_FIELD(temp, CP_HQD_IQ_TIMER, WAIT_TIME)
					>= 10)
				break;
			pr_debug("IQ timer is active\n");
		} else
			break;
loop:
		if (!retry) {
			pr_err("CP HQD IQ timer status time out\n");
			break;
		}
		ndelay(100);
		--retry;
	}
	retry = 1000;
	while (true) {
		temp = RREG32(mmCP_HQD_DEQUEUE_REQUEST);
		if (!(temp & CP_HQD_DEQUEUE_REQUEST__IQ_REQ_PEND_MASK))
			break;
		pr_debug("Dequeue request is pending\n");

		if (!retry) {
			pr_err("CP HQD dequeue request time out\n");
			break;
		}
		ndelay(100);
		--retry;
	}
	local_irq_restore(flags);
	preempt_enable();

	WREG32(mmCP_HQD_DEQUEUE_REQUEST, type);

	end_jiffies = (utimeout * HZ / 1000) + jiffies;
	while (true) {
		temp = RREG32(mmCP_HQD_ACTIVE);
		if (!(temp & CP_HQD_ACTIVE__ACTIVE_MASK))
			break;
		if (time_after(jiffies, end_jiffies)) {
			pr_err("cp queue preemption time out\n");
			release_queue(kgd);
			return -ETIME;
		}
		usleep_range(500, 1000);
	}

	release_queue(kgd);
	return 0;
}

static int kgd_hqd_sdma_destroy(struct kgd_dev *kgd, void *mqd,
				unsigned int utimeout)
{
	struct amdgpu_device *adev = get_amdgpu_device(kgd);
	struct cik_sdma_rlc_registers *m;
	uint32_t sdma_base_addr;
	uint32_t temp;
	unsigned long end_jiffies = (utimeout * HZ / 1000) + jiffies;

	m = get_sdma_mqd(mqd);
	sdma_base_addr = get_sdma_base_addr(m);

	temp = RREG32(sdma_base_addr + mmSDMA0_RLC0_RB_CNTL);
	temp = temp & ~SDMA0_RLC0_RB_CNTL__RB_ENABLE_MASK;
	WREG32(sdma_base_addr + mmSDMA0_RLC0_RB_CNTL, temp);

	while (true) {
		temp = RREG32(sdma_base_addr + mmSDMA0_RLC0_CONTEXT_STATUS);
		if (temp & SDMA0_RLC0_CONTEXT_STATUS__IDLE_MASK)
			break;
		if (time_after(jiffies, end_jiffies))
			return -ETIME;
		usleep_range(500, 1000);
	}

	WREG32(sdma_base_addr + mmSDMA0_RLC0_DOORBELL, 0);
	WREG32(sdma_base_addr + mmSDMA0_RLC0_RB_CNTL,
		RREG32(sdma_base_addr + mmSDMA0_RLC0_RB_CNTL) |
		SDMA0_RLC0_RB_CNTL__RB_ENABLE_MASK);

	m->sdma_rlc_rb_rptr = RREG32(sdma_base_addr + mmSDMA0_RLC0_RB_RPTR);

	return 0;
}

static int kgd_address_watch_disable(struct kgd_dev *kgd)
{
	struct amdgpu_device *adev = get_amdgpu_device(kgd);
	union TCP_WATCH_CNTL_BITS cntl;
	unsigned int i;

	cntl.u32All = 0;

	cntl.bitfields.valid = 0;
	cntl.bitfields.mask = ADDRESS_WATCH_REG_CNTL_DEFAULT_MASK;
	cntl.bitfields.atc = 1;

	/* Turning off this address until we set all the registers */
	for (i = 0; i < MAX_WATCH_ADDRESSES; i++)
		WREG32(watchRegs[i * ADDRESS_WATCH_REG_MAX
				+ ADDRESS_WATCH_REG_CNTL],
				cntl.u32All);

	return 0;
}

static int kgd_address_watch_execute(struct kgd_dev *kgd,
					unsigned int watch_point_id,
					uint32_t cntl_val,
					uint32_t addr_hi,
					uint32_t addr_lo)
{
	struct amdgpu_device *adev = get_amdgpu_device(kgd);
	union TCP_WATCH_CNTL_BITS cntl;

	cntl.u32All = cntl_val;

	/* Turning off this watch point until we set all the registers */
	cntl.bitfields.valid = 0;
	WREG32(watchRegs[watch_point_id * ADDRESS_WATCH_REG_MAX
			+ ADDRESS_WATCH_REG_CNTL],
		cntl.u32All);

	WREG32(watchRegs[watch_point_id * ADDRESS_WATCH_REG_MAX
			+ ADDRESS_WATCH_REG_ADDR_HI],
		addr_hi);

	WREG32(watchRegs[watch_point_id * ADDRESS_WATCH_REG_MAX
			+ ADDRESS_WATCH_REG_ADDR_LO],
		addr_lo);

	/* Enable the watch point */
	cntl.bitfields.valid = 1;

	WREG32(watchRegs[watch_point_id * ADDRESS_WATCH_REG_MAX
			+ ADDRESS_WATCH_REG_CNTL],
		cntl.u32All);

	return 0;
}

static int kgd_wave_control_execute(struct kgd_dev *kgd,
					uint32_t gfx_index_val,
					uint32_t sq_cmd)
{
	struct amdgpu_device *adev = get_amdgpu_device(kgd);
	uint32_t data;

	mutex_lock(&adev->grbm_idx_mutex);

	WREG32(mmGRBM_GFX_INDEX, gfx_index_val);
	WREG32(mmSQ_CMD, sq_cmd);

	/*  Restore the GRBM_GFX_INDEX register  */

	data = GRBM_GFX_INDEX__INSTANCE_BROADCAST_WRITES_MASK |
		GRBM_GFX_INDEX__SH_BROADCAST_WRITES_MASK |
		GRBM_GFX_INDEX__SE_BROADCAST_WRITES_MASK;

	WREG32(mmGRBM_GFX_INDEX, data);

	mutex_unlock(&adev->grbm_idx_mutex);

	return 0;
}

static uint32_t kgd_address_watch_get_offset(struct kgd_dev *kgd,
					unsigned int watch_point_id,
					unsigned int reg_offset)
{
	return watchRegs[watch_point_id * ADDRESS_WATCH_REG_MAX + reg_offset];
}

static bool get_atc_vmid_pasid_mapping_valid(struct kgd_dev *kgd,
							uint8_t vmid)
{
	uint32_t reg;
	struct amdgpu_device *adev = (struct amdgpu_device *) kgd;

	reg = RREG32(mmATC_VMID0_PASID_MAPPING + vmid);
	return reg & ATC_VMID0_PASID_MAPPING__VALID_MASK;
}

static uint16_t get_atc_vmid_pasid_mapping_pasid(struct kgd_dev *kgd,
								uint8_t vmid)
{
	uint32_t reg;
	struct amdgpu_device *adev = (struct amdgpu_device *) kgd;

	reg = RREG32(mmATC_VMID0_PASID_MAPPING + vmid);
	return reg & ATC_VMID0_PASID_MAPPING__PASID_MASK;
}

static void write_vmid_invalidate_request(struct kgd_dev *kgd, uint8_t vmid)
{
	struct amdgpu_device *adev = (struct amdgpu_device *) kgd;

	WREG32(mmVM_INVALIDATE_REQUEST, 1 << vmid);
}

static int invalidate_tlbs(struct kgd_dev *kgd, uint16_t pasid)
{
	struct amdgpu_device *adev = (struct amdgpu_device *) kgd;
	int vmid;

	for (vmid = 0; vmid < 16; vmid++) {
		if (!amdgpu_amdkfd_is_kfd_vmid(adev, vmid))
			continue;
		if (RREG32(mmATC_VMID0_PASID_MAPPING + vmid) &
			ATC_VMID0_PASID_MAPPING__VALID_MASK) {
			if ((RREG32(mmATC_VMID0_PASID_MAPPING + vmid) &
				ATC_VMID0_PASID_MAPPING__PASID_MASK) == pasid) {
				WREG32(mmVM_INVALIDATE_REQUEST, 1 << vmid);
				break;
			}
		}
	}

	return 0;
}

static int write_config_static_mem(struct kgd_dev *kgd, bool swizzle_enable,
		uint8_t element_size, uint8_t index_stride, uint8_t mtype)
{
	uint32_t reg;
	struct amdgpu_device *adev = (struct amdgpu_device *) kgd;

	reg = swizzle_enable << SH_STATIC_MEM_CONFIG__SWIZZLE_ENABLE__SHIFT |
		element_size << SH_STATIC_MEM_CONFIG__ELEMENT_SIZE__SHIFT |
		index_stride << SH_STATIC_MEM_CONFIG__INDEX_STRIDE__SHIFT |
		mtype << SH_STATIC_MEM_CONFIG__PRIVATE_MTYPE__SHIFT;

	WREG32(mmSH_STATIC_MEM_CONFIG, reg);
	return 0;
}
static int alloc_memory_of_scratch(struct kgd_dev *kgd,
				 uint64_t va, uint32_t vmid)
{
	struct amdgpu_device *adev = (struct amdgpu_device *) kgd;

	lock_srbm(kgd, 0, 0, 0, vmid);
	WREG32(mmSH_HIDDEN_PRIVATE_BASE_VMID, va);
	unlock_srbm(kgd);

	return 0;
}


static uint16_t get_fw_version(struct kgd_dev *kgd, enum kgd_engine_type type)
{
	struct amdgpu_device *adev = (struct amdgpu_device *) kgd;
	const union amdgpu_firmware_header *hdr;

	switch (type) {
	case KGD_ENGINE_PFP:
		hdr = (const union amdgpu_firmware_header *)adev->gfx.pfp_fw->data;
		break;

	case KGD_ENGINE_ME:
		hdr = (const union amdgpu_firmware_header *)adev->gfx.me_fw->data;
		break;

	case KGD_ENGINE_CE:
		hdr = (const union amdgpu_firmware_header *)adev->gfx.ce_fw->data;
		break;

	case KGD_ENGINE_MEC1:
		hdr = (const union amdgpu_firmware_header *)adev->gfx.mec_fw->data;
		break;

	case KGD_ENGINE_MEC2:
		hdr = (const union amdgpu_firmware_header *)adev->gfx.mec2_fw->data;
		break;

	case KGD_ENGINE_RLC:
		hdr = (const union amdgpu_firmware_header *)adev->gfx.rlc_fw->data;
		break;

	case KGD_ENGINE_SDMA1:
		hdr = (const union amdgpu_firmware_header *)adev->sdma.instance[0].fw->data;
		break;

	case KGD_ENGINE_SDMA2:
		hdr = (const union amdgpu_firmware_header *)adev->sdma.instance[1].fw->data;
		break;

	default:
		return 0;
	}

	if (hdr == NULL)
		return 0;

	/* Only 12 bit in use*/
	return hdr->common.ucode_version;
}

static void set_num_of_requests(struct kgd_dev *dev, uint8_t num_of_req)
{
	uint32_t value;
	struct amdgpu_device *adev = get_amdgpu_device(dev);

	value = RREG32(mmATC_ATS_DEBUG);
	value &= ~ATC_ATS_DEBUG__NUM_REQUESTS_AT_ERR_MASK;
	value |= (num_of_req << ATC_ATS_DEBUG__NUM_REQUESTS_AT_ERR__SHIFT);

	WREG32(mmATC_ATS_DEBUG, value);
}

static void set_vm_context_page_table_base(struct kgd_dev *kgd, uint32_t vmid,
			uint32_t page_table_base)
{
	struct amdgpu_device *adev = get_amdgpu_device(kgd);
	/* TODO: Don't use hardcoded VMIDs */
	if (vmid < 8 || vmid > 15) {
		pr_err("trying to set page table base for wrong VMID\n");
		return;
	}
	WREG32(mmVM_CONTEXT8_PAGE_TABLE_BASE_ADDR + vmid - 8, page_table_base);
}

 /**
  * read_vmid_from_vmfault_reg - read vmid from register
  *
  * adev: amdgpu_device pointer
  * @vmid: vmid pointer
  * read vmid from register (CIK).
  */
static uint32_t read_vmid_from_vmfault_reg(struct kgd_dev *kgd)
{
	struct amdgpu_device *adev = get_amdgpu_device(kgd);

	uint32_t status = RREG32(mmVM_CONTEXT1_PROTECTION_FAULT_STATUS);

	return REG_GET_FIELD(status, VM_CONTEXT1_PROTECTION_FAULT_STATUS, VMID);
}<|MERGE_RESOLUTION|>--- conflicted
+++ resolved
@@ -41,10 +41,6 @@
 #include "gmc/gmc_7_1_sh_mask.h"
 #include "cik_structs.h"
 
-<<<<<<< HEAD
-#define CIK_PIPE_PER_MEC	(4)
-#define CIK_QUEUES_PER_PIPE_MEC	(8)
-
 #define AMDKFD_SKIP_UNCOMPILED_CODE 1
 
 enum hqd_dequeue_request_type {
@@ -53,8 +49,6 @@
 	RESET_WAVES
 };
 
-=======
->>>>>>> aade0956
 enum {
 	MAX_TRAPID = 8,		/* 3 bits in the bitfield. */
 	MAX_WATCH_ADDRESSES = 4
@@ -284,7 +278,7 @@
 {
 	struct amdgpu_device *adev = get_amdgpu_device(kgd);
 
-	uint32_t mec = (++pipe_id / adev->gfx.mec.num_pipe_per_mec) + 1;
+	uint32_t mec = (pipe_id / adev->gfx.mec.num_pipe_per_mec) + 1;
 	uint32_t pipe = (pipe_id % adev->gfx.mec.num_pipe_per_mec);
 
 	lock_srbm(kgd, mec, pipe, queue_id, 0);
@@ -352,13 +346,8 @@
 	uint32_t mec;
 	uint32_t pipe;
 
-<<<<<<< HEAD
-	mec = (++pipe_id / CIK_PIPE_PER_MEC) + 1;
-	pipe = (pipe_id % CIK_PIPE_PER_MEC);
-=======
 	mec = (pipe_id / adev->gfx.mec.num_pipe_per_mec) + 1;
 	pipe = (pipe_id % adev->gfx.mec.num_pipe_per_mec);
->>>>>>> aade0956
 
 	lock_srbm(kgd, mec, pipe, 0, 0);
 
@@ -403,7 +392,6 @@
 
 	m = get_mqd(mqd);
 
-<<<<<<< HEAD
 	acquire_queue(kgd, pipe_id, queue_id);
 
 	/* HQD registers extend from CP_MQD_BASE_ADDR to CP_MQD_CONTROL. */
@@ -458,14 +446,6 @@
 	for (reg = mmCP_MQD_BASE_ADDR; reg <= mmCP_MQD_CONTROL; reg++)
 		DUMP_REG(reg);
 
-=======
-	is_wptr_shadow_valid = !get_user(wptr_shadow, wptr);
-	if (is_wptr_shadow_valid)
-		m->cp_hqd_pq_wptr = wptr_shadow;
-
-	acquire_queue(kgd, pipe_id, queue_id);
-	gfx_v7_0_mqd_commit(adev, m);
->>>>>>> aade0956
 	release_queue(kgd);
 
 	WARN_ON_ONCE(i != HQD_N_REGS);
