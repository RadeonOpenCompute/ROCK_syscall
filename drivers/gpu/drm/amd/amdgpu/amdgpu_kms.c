/*
 * Copyright 2008 Advanced Micro Devices, Inc.
 * Copyright 2008 Red Hat Inc.
 * Copyright 2009 Jerome Glisse.
 *
 * Permission is hereby granted, free of charge, to any person obtaining a
 * copy of this software and associated documentation files (the "Software"),
 * to deal in the Software without restriction, including without limitation
 * the rights to use, copy, modify, merge, publish, distribute, sublicense,
 * and/or sell copies of the Software, and to permit persons to whom the
 * Software is furnished to do so, subject to the following conditions:
 *
 * The above copyright notice and this permission notice shall be included in
 * all copies or substantial portions of the Software.
 *
 * THE SOFTWARE IS PROVIDED "AS IS", WITHOUT WARRANTY OF ANY KIND, EXPRESS OR
 * IMPLIED, INCLUDING BUT NOT LIMITED TO THE WARRANTIES OF MERCHANTABILITY,
 * FITNESS FOR A PARTICULAR PURPOSE AND NONINFRINGEMENT.  IN NO EVENT SHALL
 * THE COPYRIGHT HOLDER(S) OR AUTHOR(S) BE LIABLE FOR ANY CLAIM, DAMAGES OR
 * OTHER LIABILITY, WHETHER IN AN ACTION OF CONTRACT, TORT OR OTHERWISE,
 * ARISING FROM, OUT OF OR IN CONNECTION WITH THE SOFTWARE OR THE USE OR
 * OTHER DEALINGS IN THE SOFTWARE.
 *
 * Authors: Dave Airlie
 *          Alex Deucher
 *          Jerome Glisse
 */
#include <drm/drmP.h>
#include "amdgpu.h"
#include <drm/amdgpu_drm.h>
#include "amdgpu_uvd.h"
#include "amdgpu_vce.h"

#include <linux/vga_switcheroo.h>
#include <linux/slab.h>
#include <linux/pm_runtime.h>
#include "amdgpu_amdkfd.h"

/**
 * amdgpu_driver_unload_kms - Main unload function for KMS.
 *
 * @dev: drm dev pointer
 *
 * This is the main unload function for KMS (all asics).
 * Returns 0 on success.
 */
void amdgpu_driver_unload_kms(struct drm_device *dev)
{
	struct amdgpu_device *adev = dev->dev_private;

	if (adev == NULL)
		return;

	if (adev->rmmio == NULL)
		goto done_free;

	if (amdgpu_sriov_vf(adev))
		amdgpu_virt_request_full_gpu(adev, false);

	if (amdgpu_device_is_px(dev)) {
		pm_runtime_get_sync(dev->dev);
		pm_runtime_forbid(dev->dev);
	}

	amdgpu_amdkfd_device_fini(adev);

	amdgpu_acpi_fini(adev);

	amdgpu_device_fini(adev);

done_free:
	kfree(adev);
	dev->dev_private = NULL;
}

/**
 * amdgpu_driver_load_kms - Main load function for KMS.
 *
 * @dev: drm dev pointer
 * @flags: device flags
 *
 * This is the main load function for KMS (all asics).
 * Returns 0 on success, error on failure.
 */
int amdgpu_driver_load_kms(struct drm_device *dev, unsigned long flags)
{
	struct amdgpu_device *adev;
	int r, acpi_status;

#ifdef CONFIG_DRM_AMDGPU_SI
	if (!amdgpu_si_support) {
		switch (flags & AMD_ASIC_MASK) {
		case CHIP_TAHITI:
		case CHIP_PITCAIRN:
		case CHIP_VERDE:
		case CHIP_OLAND:
		case CHIP_HAINAN:
			dev_info(dev->dev,
				 "SI support provided by radeon.\n");
			dev_info(dev->dev,
				 "Use radeon.si_support=0 amdgpu.si_support=1 to override.\n"
				);
			return -ENODEV;
		}
	}
#endif
#ifdef CONFIG_DRM_AMDGPU_CIK
	if (!amdgpu_cik_support) {
		switch (flags & AMD_ASIC_MASK) {
		case CHIP_KAVERI:
		case CHIP_BONAIRE:
		case CHIP_HAWAII:
		case CHIP_KABINI:
		case CHIP_MULLINS:
			dev_info(dev->dev,
				 "CIK support provided by radeon.\n");
			dev_info(dev->dev,
				 "Use radeon.cik_support=0 amdgpu.cik_support=1 to override.\n"
				);
			return -ENODEV;
		}
	}
#endif

	adev = kzalloc(sizeof(struct amdgpu_device), GFP_KERNEL);
	if (adev == NULL) {
		return -ENOMEM;
	}
	dev->dev_private = (void *)adev;

	if ((amdgpu_runtime_pm != 0) &&
	    amdgpu_has_atpx() &&
	    (amdgpu_is_atpx_hybrid() ||
	     amdgpu_has_atpx_dgpu_power_cntl()) &&
	    ((flags & AMD_IS_APU) == 0))
		flags |= AMD_IS_PX;

	/* amdgpu_device_init should report only fatal error
	 * like memory allocation failure or iomapping failure,
	 * or memory manager initialization failure, it must
	 * properly initialize the GPU MC controller and permit
	 * VRAM allocation
	 */
	r = amdgpu_device_init(adev, dev, dev->pdev, flags);
	if (r) {
		dev_err(&dev->pdev->dev, "Fatal error during GPU init\n");
		goto out;
	}

	/* Call ACPI methods: require modeset init
	 * but failure is not fatal
	 */
	if (!r) {
		acpi_status = amdgpu_acpi_init(adev);
		if (acpi_status)
		dev_dbg(&dev->pdev->dev,
				"Error during ACPI methods call\n");
	}

	amdgpu_amdkfd_load_interface(adev);
	amdgpu_amdkfd_device_probe(adev);
	amdgpu_amdkfd_device_init(adev);

	if (amdgpu_device_is_px(dev)) {
		pm_runtime_use_autosuspend(dev->dev);
		pm_runtime_set_autosuspend_delay(dev->dev, 5000);
		pm_runtime_set_active(dev->dev);
		pm_runtime_allow(dev->dev);
		pm_runtime_mark_last_busy(dev->dev);
		pm_runtime_put_autosuspend(dev->dev);
	}

	if (amdgpu_sriov_vf(adev))
		amdgpu_virt_release_full_gpu(adev, true);

out:
	if (r) {
		/* balance pm_runtime_get_sync in amdgpu_driver_unload_kms */
		if (adev->rmmio && amdgpu_device_is_px(dev))
			pm_runtime_put_noidle(dev->dev);
		amdgpu_driver_unload_kms(dev);
	}

	return r;
}

static int amdgpu_firmware_info(struct drm_amdgpu_info_firmware *fw_info,
				struct drm_amdgpu_query_fw *query_fw,
				struct amdgpu_device *adev)
{
	switch (query_fw->fw_type) {
	case AMDGPU_INFO_FW_VCE:
		fw_info->ver = adev->vce.fw_version;
		fw_info->feature = adev->vce.fb_version;
		break;
	case AMDGPU_INFO_FW_UVD:
		fw_info->ver = adev->uvd.fw_version;
		fw_info->feature = 0;
		break;
	case AMDGPU_INFO_FW_GMC:
		fw_info->ver = adev->mc.fw_version;
		fw_info->feature = 0;
		break;
	case AMDGPU_INFO_FW_GFX_ME:
		fw_info->ver = adev->gfx.me_fw_version;
		fw_info->feature = adev->gfx.me_feature_version;
		break;
	case AMDGPU_INFO_FW_GFX_PFP:
		fw_info->ver = adev->gfx.pfp_fw_version;
		fw_info->feature = adev->gfx.pfp_feature_version;
		break;
	case AMDGPU_INFO_FW_GFX_CE:
		fw_info->ver = adev->gfx.ce_fw_version;
		fw_info->feature = adev->gfx.ce_feature_version;
		break;
	case AMDGPU_INFO_FW_GFX_RLC:
		fw_info->ver = adev->gfx.rlc_fw_version;
		fw_info->feature = adev->gfx.rlc_feature_version;
		break;
	case AMDGPU_INFO_FW_GFX_MEC:
		if (query_fw->index == 0) {
			fw_info->ver = adev->gfx.mec_fw_version;
			fw_info->feature = adev->gfx.mec_feature_version;
		} else if (query_fw->index == 1) {
			fw_info->ver = adev->gfx.mec2_fw_version;
			fw_info->feature = adev->gfx.mec2_feature_version;
		} else
			return -EINVAL;
		break;
	case AMDGPU_INFO_FW_SMC:
		fw_info->ver = adev->pm.fw_version;
		fw_info->feature = 0;
		break;
	case AMDGPU_INFO_FW_SDMA:
		if (query_fw->index >= adev->sdma.num_instances)
			return -EINVAL;
		fw_info->ver = adev->sdma.instance[query_fw->index].fw_version;
		fw_info->feature = adev->sdma.instance[query_fw->index].feature_version;
		break;
	case AMDGPU_INFO_FW_SOS:
		fw_info->ver = adev->psp.sos_fw_version;
		fw_info->feature = adev->psp.sos_feature_version;
		break;
	case AMDGPU_INFO_FW_ASD:
		fw_info->ver = adev->psp.asd_fw_version;
		fw_info->feature = adev->psp.asd_feature_version;
		break;
	default:
		return -EINVAL;
	}
	return 0;
}

/*
 * Userspace get information ioctl
 */
/**
 * amdgpu_info_ioctl - answer a device specific request.
 *
 * @adev: amdgpu device pointer
 * @data: request object
 * @filp: drm filp
 *
 * This function is used to pass device specific parameters to the userspace
 * drivers.  Examples include: pci device id, pipeline parms, tiling params,
 * etc. (all asics).
 * Returns 0 on success, -EINVAL on failure.
 */
static int amdgpu_info_ioctl(struct drm_device *dev, void *data, struct drm_file *filp)
{
	struct amdgpu_device *adev = dev->dev_private;
	struct amdgpu_fpriv *fpriv = filp->driver_priv;
	struct drm_amdgpu_info *info = data;
	struct amdgpu_mode_info *minfo = &adev->mode_info;
	void __user *out = (void __user *)(uintptr_t)info->return_pointer;
	uint32_t size = info->return_size;
	struct drm_crtc *crtc;
	uint32_t ui32 = 0;
	uint64_t ui64 = 0;
	int i, found;
	int ui32_size = sizeof(ui32);

	if (!info->return_size || !info->return_pointer)
		return -EINVAL;
	if (amdgpu_kms_vram_lost(adev, fpriv))
		return -ENODEV;

	switch (info->query) {
	case AMDGPU_INFO_ACCEL_WORKING:
		ui32 = adev->accel_working;
		return copy_to_user(out, &ui32, min(size, 4u)) ? -EFAULT : 0;
	case AMDGPU_INFO_CRTC_FROM_ID:
		for (i = 0, found = 0; i < adev->mode_info.num_crtc; i++) {
			crtc = (struct drm_crtc *)minfo->crtcs[i];
			if (crtc && crtc->base.id == info->mode_crtc.id) {
				struct amdgpu_crtc *amdgpu_crtc = to_amdgpu_crtc(crtc);
				ui32 = amdgpu_crtc->crtc_id;
				found = 1;
				break;
			}
		}
		if (!found) {
			DRM_DEBUG_KMS("unknown crtc id %d\n", info->mode_crtc.id);
			return -EINVAL;
		}
		return copy_to_user(out, &ui32, min(size, 4u)) ? -EFAULT : 0;
	case AMDGPU_INFO_HW_IP_INFO: {
		struct drm_amdgpu_info_hw_ip ip = {};
		enum amd_ip_block_type type;
		uint32_t ring_mask = 0;
		uint32_t ib_start_alignment = 0;
		uint32_t ib_size_alignment = 0;

		if (info->query_hw_ip.ip_instance >= AMDGPU_HW_IP_INSTANCE_MAX_COUNT)
			return -EINVAL;

		switch (info->query_hw_ip.type) {
		case AMDGPU_HW_IP_GFX:
			type = AMD_IP_BLOCK_TYPE_GFX;
			for (i = 0; i < adev->gfx.num_gfx_rings; i++)
				ring_mask |= ((adev->gfx.gfx_ring[i].ready ? 1 : 0) << i);
			ib_start_alignment = AMDGPU_GPU_PAGE_SIZE;
			ib_size_alignment = 8;
			break;
		case AMDGPU_HW_IP_COMPUTE:
			type = AMD_IP_BLOCK_TYPE_GFX;
			for (i = 0; i < adev->gfx.num_compute_rings; i++)
				ring_mask |= ((adev->gfx.compute_ring[i].ready ? 1 : 0) << i);
			ib_start_alignment = AMDGPU_GPU_PAGE_SIZE;
			ib_size_alignment = 8;
			break;
		case AMDGPU_HW_IP_DMA:
			type = AMD_IP_BLOCK_TYPE_SDMA;
			for (i = 0; i < adev->sdma.num_instances; i++)
				ring_mask |= ((adev->sdma.instance[i].ring.ready ? 1 : 0) << i);
			ib_start_alignment = AMDGPU_GPU_PAGE_SIZE;
			ib_size_alignment = 1;
			break;
		case AMDGPU_HW_IP_UVD:
			type = AMD_IP_BLOCK_TYPE_UVD;
			ring_mask = adev->uvd.ring.ready ? 1 : 0;
			ib_start_alignment = AMDGPU_GPU_PAGE_SIZE;
			ib_size_alignment = 16;
			break;
		case AMDGPU_HW_IP_VCE:
			type = AMD_IP_BLOCK_TYPE_VCE;
			for (i = 0; i < adev->vce.num_rings; i++)
				ring_mask |= ((adev->vce.ring[i].ready ? 1 : 0) << i);
			ib_start_alignment = AMDGPU_GPU_PAGE_SIZE;
			ib_size_alignment = 1;
			break;
		case AMDGPU_HW_IP_UVD_ENC:
			type = AMD_IP_BLOCK_TYPE_UVD;
			for (i = 0; i < adev->uvd.num_enc_rings; i++)
				ring_mask |= ((adev->uvd.ring_enc[i].ready ? 1 : 0) << i);
			ib_start_alignment = AMDGPU_GPU_PAGE_SIZE;
			ib_size_alignment = 1;
			break;
		case AMDGPU_HW_IP_VCN_DEC:
			type = AMD_IP_BLOCK_TYPE_VCN;
			ring_mask = adev->vcn.ring_dec.ready ? 1 : 0;
			ib_start_alignment = AMDGPU_GPU_PAGE_SIZE;
			ib_size_alignment = 16;
			break;
		case AMDGPU_HW_IP_VCN_ENC:
			type = AMD_IP_BLOCK_TYPE_VCN;
			for (i = 0; i < adev->vcn.num_enc_rings; i++)
				ring_mask |= ((adev->vcn.ring_enc[i].ready ? 1 : 0) << i);
			ib_start_alignment = AMDGPU_GPU_PAGE_SIZE;
			ib_size_alignment = 1;
			break;
		default:
			return -EINVAL;
		}

		for (i = 0; i < adev->num_ip_blocks; i++) {
			if (adev->ip_blocks[i].version->type == type &&
			    adev->ip_blocks[i].status.valid) {
				ip.hw_ip_version_major = adev->ip_blocks[i].version->major;
				ip.hw_ip_version_minor = adev->ip_blocks[i].version->minor;
				ip.capabilities_flags = 0;
				ip.available_rings = ring_mask;
				ip.ib_start_alignment = ib_start_alignment;
				ip.ib_size_alignment = ib_size_alignment;
				break;
			}
		}
		return copy_to_user(out, &ip,
				    min((size_t)size, sizeof(ip))) ? -EFAULT : 0;
	}
	case AMDGPU_INFO_HW_IP_COUNT: {
		enum amd_ip_block_type type;
		uint32_t count = 0;

		switch (info->query_hw_ip.type) {
		case AMDGPU_HW_IP_GFX:
			type = AMD_IP_BLOCK_TYPE_GFX;
			break;
		case AMDGPU_HW_IP_COMPUTE:
			type = AMD_IP_BLOCK_TYPE_GFX;
			break;
		case AMDGPU_HW_IP_DMA:
			type = AMD_IP_BLOCK_TYPE_SDMA;
			break;
		case AMDGPU_HW_IP_UVD:
			type = AMD_IP_BLOCK_TYPE_UVD;
			break;
		case AMDGPU_HW_IP_VCE:
			type = AMD_IP_BLOCK_TYPE_VCE;
			break;
		case AMDGPU_HW_IP_UVD_ENC:
			type = AMD_IP_BLOCK_TYPE_UVD;
			break;
		case AMDGPU_HW_IP_VCN_DEC:
		case AMDGPU_HW_IP_VCN_ENC:
			type = AMD_IP_BLOCK_TYPE_VCN;
			break;
		default:
			return -EINVAL;
		}

		for (i = 0; i < adev->num_ip_blocks; i++)
			if (adev->ip_blocks[i].version->type == type &&
			    adev->ip_blocks[i].status.valid &&
			    count < AMDGPU_HW_IP_INSTANCE_MAX_COUNT)
				count++;

		return copy_to_user(out, &count, min(size, 4u)) ? -EFAULT : 0;
	}
	case AMDGPU_INFO_TIMESTAMP:
		ui64 = amdgpu_gfx_get_gpu_clock_counter(adev);
		return copy_to_user(out, &ui64, min(size, 8u)) ? -EFAULT : 0;
	case AMDGPU_INFO_FW_VERSION: {
		struct drm_amdgpu_info_firmware fw_info;
		int ret;

		/* We only support one instance of each IP block right now. */
		if (info->query_fw.ip_instance != 0)
			return -EINVAL;

		ret = amdgpu_firmware_info(&fw_info, &info->query_fw, adev);
		if (ret)
			return ret;

		return copy_to_user(out, &fw_info,
				    min((size_t)size, sizeof(fw_info))) ? -EFAULT : 0;
	}
	case AMDGPU_INFO_NUM_BYTES_MOVED:
		ui64 = atomic64_read(&adev->num_bytes_moved);
		return copy_to_user(out, &ui64, min(size, 8u)) ? -EFAULT : 0;
	case AMDGPU_INFO_NUM_EVICTIONS:
		ui64 = atomic64_read(&adev->num_evictions);
		return copy_to_user(out, &ui64, min(size, 8u)) ? -EFAULT : 0;
	case AMDGPU_INFO_NUM_VRAM_CPU_PAGE_FAULTS:
		ui64 = atomic64_read(&adev->num_vram_cpu_page_faults);
		return copy_to_user(out, &ui64, min(size, 8u)) ? -EFAULT : 0;
	case AMDGPU_INFO_VRAM_USAGE:
		ui64 = atomic64_read(&adev->vram_usage);
		return copy_to_user(out, &ui64, min(size, 8u)) ? -EFAULT : 0;
	case AMDGPU_INFO_VIS_VRAM_USAGE:
		ui64 = atomic64_read(&adev->vram_vis_usage);
		return copy_to_user(out, &ui64, min(size, 8u)) ? -EFAULT : 0;
	case AMDGPU_INFO_GTT_USAGE:
		ui64 = atomic64_read(&adev->gtt_usage);
		return copy_to_user(out, &ui64, min(size, 8u)) ? -EFAULT : 0;
	case AMDGPU_INFO_GDS_CONFIG: {
		struct drm_amdgpu_info_gds gds_info;

		memset(&gds_info, 0, sizeof(gds_info));
		gds_info.gds_gfx_partition_size = adev->gds.mem.gfx_partition_size >> AMDGPU_GDS_SHIFT;
		gds_info.compute_partition_size = adev->gds.mem.cs_partition_size >> AMDGPU_GDS_SHIFT;
		gds_info.gds_total_size = adev->gds.mem.total_size >> AMDGPU_GDS_SHIFT;
		gds_info.gws_per_gfx_partition = adev->gds.gws.gfx_partition_size >> AMDGPU_GWS_SHIFT;
		gds_info.gws_per_compute_partition = adev->gds.gws.cs_partition_size >> AMDGPU_GWS_SHIFT;
		gds_info.oa_per_gfx_partition = adev->gds.oa.gfx_partition_size >> AMDGPU_OA_SHIFT;
		gds_info.oa_per_compute_partition = adev->gds.oa.cs_partition_size >> AMDGPU_OA_SHIFT;
		return copy_to_user(out, &gds_info,
				    min((size_t)size, sizeof(gds_info))) ? -EFAULT : 0;
	}
	case AMDGPU_INFO_VRAM_GTT: {
		struct drm_amdgpu_info_vram_gtt vram_gtt;

		vram_gtt.vram_size = adev->mc.real_vram_size;
		vram_gtt.vram_size -= adev->vram_pin_size;
		vram_gtt.vram_cpu_accessible_size = adev->mc.visible_vram_size;
		vram_gtt.vram_cpu_accessible_size -= (adev->vram_pin_size - adev->invisible_pin_size);
		vram_gtt.gtt_size  = adev->mc.gtt_size;
		vram_gtt.gtt_size -= adev->gart_pin_size;
		return copy_to_user(out, &vram_gtt,
				    min((size_t)size, sizeof(vram_gtt))) ? -EFAULT : 0;
	}
	case AMDGPU_INFO_MEMORY: {
		struct drm_amdgpu_memory_info mem;

		memset(&mem, 0, sizeof(mem));
		mem.vram.total_heap_size = adev->mc.real_vram_size;
		mem.vram.usable_heap_size =
			adev->mc.real_vram_size - adev->vram_pin_size;
		mem.vram.heap_usage = atomic64_read(&adev->vram_usage);
		mem.vram.max_allocation = mem.vram.usable_heap_size * 3 / 4;

		mem.cpu_accessible_vram.total_heap_size =
			adev->mc.visible_vram_size;
		mem.cpu_accessible_vram.usable_heap_size =
			adev->mc.visible_vram_size -
			(adev->vram_pin_size - adev->invisible_pin_size);
		mem.cpu_accessible_vram.heap_usage =
			atomic64_read(&adev->vram_vis_usage);
		mem.cpu_accessible_vram.max_allocation =
			mem.cpu_accessible_vram.usable_heap_size * 3 / 4;

		mem.gtt.total_heap_size = adev->mc.gtt_size;
		mem.gtt.usable_heap_size =
			adev->mc.gtt_size - adev->gart_pin_size;
		mem.gtt.heap_usage = atomic64_read(&adev->gtt_usage);
		mem.gtt.max_allocation = mem.gtt.usable_heap_size * 3 / 4;

		return copy_to_user(out, &mem,
				    min((size_t)size, sizeof(mem)))
				    ? -EFAULT : 0;
	}
	case AMDGPU_INFO_READ_MMR_REG: {
		unsigned n, alloc_size;
		uint32_t *regs;
		unsigned se_num = (info->read_mmr_reg.instance >>
				   AMDGPU_INFO_MMR_SE_INDEX_SHIFT) &
				  AMDGPU_INFO_MMR_SE_INDEX_MASK;
		unsigned sh_num = (info->read_mmr_reg.instance >>
				   AMDGPU_INFO_MMR_SH_INDEX_SHIFT) &
				  AMDGPU_INFO_MMR_SH_INDEX_MASK;

		/* set full masks if the userspace set all bits
		 * in the bitfields */
		if (se_num == AMDGPU_INFO_MMR_SE_INDEX_MASK)
			se_num = 0xffffffff;
		if (sh_num == AMDGPU_INFO_MMR_SH_INDEX_MASK)
			sh_num = 0xffffffff;

		regs = kmalloc_array(info->read_mmr_reg.count, sizeof(*regs), GFP_KERNEL);
		if (!regs)
			return -ENOMEM;
		alloc_size = info->read_mmr_reg.count * sizeof(*regs);

		for (i = 0; i < info->read_mmr_reg.count; i++)
			if (amdgpu_asic_read_register(adev, se_num, sh_num,
						      info->read_mmr_reg.dword_offset + i,
						      &regs[i])) {
				DRM_DEBUG_KMS("unallowed offset %#x\n",
					      info->read_mmr_reg.dword_offset + i);
				kfree(regs);
				return -EFAULT;
			}
		n = copy_to_user(out, regs, min(size, alloc_size));
		kfree(regs);
		return n ? -EFAULT : 0;
	}
	case AMDGPU_INFO_DEV_INFO: {
		struct drm_amdgpu_info_device dev_info = {};

		dev_info.device_id = dev->pdev->device;
		dev_info.chip_rev = adev->rev_id;
		dev_info.external_rev = adev->external_rev_id;
		dev_info.pci_rev = dev->pdev->revision;
		dev_info.family = adev->family;
		dev_info.num_shader_engines = adev->gfx.config.max_shader_engines;
		dev_info.num_shader_arrays_per_engine = adev->gfx.config.max_sh_per_se;
		/* return all clocks in KHz */
		dev_info.gpu_counter_freq = amdgpu_asic_get_xclk(adev) * 10;
		if (adev->pm.dpm_enabled) {
			dev_info.max_engine_clock = amdgpu_dpm_get_sclk(adev, false) * 10;
			dev_info.max_memory_clock = amdgpu_dpm_get_mclk(adev, false) * 10;
		} else {
			dev_info.max_engine_clock = adev->pm.default_sclk * 10;
			dev_info.max_memory_clock = adev->pm.default_mclk * 10;
		}
		dev_info.enabled_rb_pipes_mask = adev->gfx.config.backend_enable_mask;
		dev_info.num_rb_pipes = adev->gfx.config.max_backends_per_se *
			adev->gfx.config.max_shader_engines;
		dev_info.num_hw_gfx_contexts = adev->gfx.config.max_hw_contexts;
		dev_info._pad = 0;
		dev_info.ids_flags = 0;
		if (adev->flags & AMD_IS_APU)
			dev_info.ids_flags |= AMDGPU_IDS_FLAGS_FUSION;
		if (amdgpu_sriov_vf(adev))
			dev_info.ids_flags |= AMDGPU_IDS_FLAGS_PREEMPTION;
		dev_info.virtual_address_offset = AMDGPU_VA_RESERVED_SIZE;
		dev_info.virtual_address_max = (uint64_t)adev->vm_manager.max_pfn * AMDGPU_GPU_PAGE_SIZE;
		dev_info.virtual_address_alignment = max((int)PAGE_SIZE, AMDGPU_GPU_PAGE_SIZE);
		dev_info.pte_fragment_size = (1 << AMDGPU_LOG2_PAGES_PER_FRAG) *
					     AMDGPU_GPU_PAGE_SIZE;
		dev_info.gart_page_size = AMDGPU_GPU_PAGE_SIZE;

		dev_info.cu_active_number = adev->gfx.cu_info.number;
		dev_info.cu_ao_mask = adev->gfx.cu_info.ao_cu_mask;
		dev_info.ce_ram_size = adev->gfx.ce_ram_size;
		memcpy(&dev_info.cu_bitmap[0], &adev->gfx.cu_info.bitmap[0],
		       sizeof(adev->gfx.cu_info.bitmap));
		dev_info.vram_type = adev->mc.vram_type;
		dev_info.vram_bit_width = adev->mc.vram_width;
		dev_info.vce_harvest_config = adev->vce.harvest_config;
		dev_info.gc_double_offchip_lds_buf =
			adev->gfx.config.double_offchip_lds_buf;

		if (amdgpu_ngg) {
			dev_info.prim_buf_gpu_addr = adev->gfx.ngg.buf[NGG_PRIM].gpu_addr;
			dev_info.prim_buf_size = adev->gfx.ngg.buf[NGG_PRIM].size;
			dev_info.pos_buf_gpu_addr = adev->gfx.ngg.buf[NGG_POS].gpu_addr;
			dev_info.pos_buf_size = adev->gfx.ngg.buf[NGG_POS].size;
			dev_info.cntl_sb_buf_gpu_addr = adev->gfx.ngg.buf[NGG_CNTL].gpu_addr;
			dev_info.cntl_sb_buf_size = adev->gfx.ngg.buf[NGG_CNTL].size;
			dev_info.param_buf_gpu_addr = adev->gfx.ngg.buf[NGG_PARAM].gpu_addr;
			dev_info.param_buf_size = adev->gfx.ngg.buf[NGG_PARAM].size;
		}
		dev_info.wave_front_size = adev->gfx.cu_info.wave_front_size;
		dev_info.num_shader_visible_vgprs = adev->gfx.config.max_gprs;
		dev_info.num_cu_per_sh = adev->gfx.config.max_cu_per_sh;
		dev_info.num_tcc_blocks = adev->gfx.config.max_texture_channel_caches;
		dev_info.gs_vgt_table_depth = adev->gfx.config.gs_vgt_table_depth;
		dev_info.gs_prim_buffer_depth = adev->gfx.config.gs_prim_buffer_depth;
		dev_info.max_gs_waves_per_vgt = adev->gfx.config.max_gs_threads;

		return copy_to_user(out, &dev_info,
				    min((size_t)size, sizeof(dev_info))) ? -EFAULT : 0;
	}
	case AMDGPU_INFO_VCE_CLOCK_TABLE: {
		unsigned i;
		struct drm_amdgpu_info_vce_clock_table vce_clk_table = {};
		struct amd_vce_state *vce_state;

		for (i = 0; i < AMDGPU_VCE_CLOCK_TABLE_ENTRIES; i++) {
			vce_state = amdgpu_dpm_get_vce_clock_state(adev, i);
			if (vce_state) {
				vce_clk_table.entries[i].sclk = vce_state->sclk;
				vce_clk_table.entries[i].mclk = vce_state->mclk;
				vce_clk_table.entries[i].eclk = vce_state->evclk;
				vce_clk_table.num_valid_entries++;
			}
		}

		return copy_to_user(out, &vce_clk_table,
				    min((size_t)size, sizeof(vce_clk_table))) ? -EFAULT : 0;
	}
	case AMDGPU_INFO_VBIOS: {
		uint32_t bios_size = adev->bios_size;

		switch (info->vbios_info.type) {
		case AMDGPU_INFO_VBIOS_SIZE:
			return copy_to_user(out, &bios_size,
					min((size_t)size, sizeof(bios_size)))
					? -EFAULT : 0;
		case AMDGPU_INFO_VBIOS_IMAGE: {
			uint8_t *bios;
			uint32_t bios_offset = info->vbios_info.offset;

			if (bios_offset >= bios_size)
				return -EINVAL;

			bios = adev->bios + bios_offset;
			return copy_to_user(out, bios,
					    min((size_t)size, (size_t)(bios_size - bios_offset)))
					? -EFAULT : 0;
		}
		default:
			DRM_DEBUG_KMS("Invalid request %d\n",
					info->vbios_info.type);
			return -EINVAL;
		}
	}
	case AMDGPU_INFO_NUM_HANDLES: {
		struct drm_amdgpu_info_num_handles handle;

		switch (info->query_hw_ip.type) {
		case AMDGPU_HW_IP_UVD:
			/* Starting Polaris, we support unlimited UVD handles */
			if (adev->asic_type < CHIP_POLARIS10) {
				handle.uvd_max_handles = adev->uvd.max_handles;
				handle.uvd_used_handles = amdgpu_uvd_used_handles(adev);

				return copy_to_user(out, &handle,
					min((size_t)size, sizeof(handle))) ? -EFAULT : 0;
			} else {
				return -ENODATA;
			}

			break;
		default:
			return -EINVAL;
		}
	}
	case AMDGPU_INFO_SENSOR: {
		struct pp_gpu_power query = {0};
		int query_size = sizeof(query);

		if (amdgpu_dpm == 0)
			return -ENOENT;

		switch (info->sensor_info.type) {
		case AMDGPU_INFO_SENSOR_GFX_SCLK:
			/* get sclk in Mhz */
			if (amdgpu_dpm_read_sensor(adev,
						   AMDGPU_PP_SENSOR_GFX_SCLK,
						   (void *)&ui32, &ui32_size)) {
				return -EINVAL;
			}
			ui32 /= 100;
			break;
		case AMDGPU_INFO_SENSOR_GFX_MCLK:
			/* get mclk in Mhz */
			if (amdgpu_dpm_read_sensor(adev,
						   AMDGPU_PP_SENSOR_GFX_MCLK,
						   (void *)&ui32, &ui32_size)) {
				return -EINVAL;
			}
			ui32 /= 100;
			break;
		case AMDGPU_INFO_SENSOR_GPU_TEMP:
			/* get temperature in millidegrees C */
			if (amdgpu_dpm_read_sensor(adev,
						   AMDGPU_PP_SENSOR_GPU_TEMP,
						   (void *)&ui32, &ui32_size)) {
				return -EINVAL;
			}
			break;
		case AMDGPU_INFO_SENSOR_GPU_LOAD:
			/* get GPU load */
			if (amdgpu_dpm_read_sensor(adev,
						   AMDGPU_PP_SENSOR_GPU_LOAD,
						   (void *)&ui32, &ui32_size)) {
				return -EINVAL;
			}
			break;
		case AMDGPU_INFO_SENSOR_GPU_AVG_POWER:
			/* get average GPU power */
			if (amdgpu_dpm_read_sensor(adev,
						   AMDGPU_PP_SENSOR_GPU_POWER,
						   (void *)&query, &query_size)) {
				return -EINVAL;
			}
			ui32 = query.average_gpu_power >> 8;
			break;
		case AMDGPU_INFO_SENSOR_VDDNB:
			/* get VDDNB in millivolts */
			if (amdgpu_dpm_read_sensor(adev,
						   AMDGPU_PP_SENSOR_VDDNB,
						   (void *)&ui32, &ui32_size)) {
				return -EINVAL;
			}
			break;
		case AMDGPU_INFO_SENSOR_VDDGFX:
			/* get VDDGFX in millivolts */
			if (amdgpu_dpm_read_sensor(adev,
						   AMDGPU_PP_SENSOR_VDDGFX,
						   (void *)&ui32, &ui32_size)) {
				return -EINVAL;
			}
			break;
		default:
			DRM_DEBUG_KMS("Invalid request %d\n",
				      info->sensor_info.type);
			return -EINVAL;
		}
		return copy_to_user(out, &ui32, min(size, 4u)) ? -EFAULT : 0;
	}
	default:
		DRM_DEBUG_KMS("Invalid request %d\n", info->query);
		return -EINVAL;
	}
	return 0;
}


/*
 * Outdated mess for old drm with Xorg being in charge (void function now).
 */
/**
 * amdgpu_driver_lastclose_kms - drm callback for last close
 *
 * @dev: drm dev pointer
 *
 * Switch vga_switcheroo state after last close (all asics).
 */
void amdgpu_driver_lastclose_kms(struct drm_device *dev)
{
	struct amdgpu_device *adev = dev->dev_private;

	amdgpu_fbdev_restore_mode(adev);
	vga_switcheroo_process_delayed_switch();
}

bool amdgpu_kms_vram_lost(struct amdgpu_device *adev,
			  struct amdgpu_fpriv *fpriv)
{
	return fpriv->vram_lost_counter != atomic_read(&adev->vram_lost_counter);
}

/**
 * amdgpu_driver_open_kms - drm callback for open
 *
 * @dev: drm dev pointer
 * @file_priv: drm file
 *
 * On device open, init vm on cayman+ (all asics).
 * Returns 0 on success, error on failure.
 */
int amdgpu_driver_open_kms(struct drm_device *dev, struct drm_file *file_priv)
{
	struct amdgpu_device *adev = dev->dev_private;
	struct amdgpu_fpriv *fpriv;
	int r;

	file_priv->driver_priv = NULL;

	r = pm_runtime_get_sync(dev->dev);
	if (r < 0)
		return r;

	fpriv = kzalloc(sizeof(*fpriv), GFP_KERNEL);
	if (unlikely(!fpriv)) {
		r = -ENOMEM;
		goto out_suspend;
	}

<<<<<<< HEAD
	r = amdgpu_vm_init(adev, &fpriv->vm, AMDGPU_VM_CONTEXT_GFX);
=======
	r = amdgpu_vm_init(adev, &fpriv->vm,
			   AMDGPU_VM_CONTEXT_GFX);
>>>>>>> aade0956
	if (r) {
		kfree(fpriv);
		goto out_suspend;
	}

	fpriv->prt_va = amdgpu_vm_bo_add(adev, &fpriv->vm, NULL);
	if (!fpriv->prt_va) {
		r = -ENOMEM;
		amdgpu_vm_fini(adev, &fpriv->vm);
		kfree(fpriv);
		goto out_suspend;
	}

	if (amdgpu_sriov_vf(adev)) {
		r = amdgpu_map_static_csa(adev, &fpriv->vm);
		if (r)
			goto out_suspend;
	}

	mutex_init(&fpriv->bo_list_lock);
	idr_init(&fpriv->bo_list_handles);

	amdgpu_ctx_mgr_init(&fpriv->ctx_mgr);

	fpriv->vram_lost_counter = atomic_read(&adev->vram_lost_counter);
	file_priv->driver_priv = fpriv;

out_suspend:
	pm_runtime_mark_last_busy(dev->dev);
	pm_runtime_put_autosuspend(dev->dev);

	return r;
}

/**
 * amdgpu_driver_postclose_kms - drm callback for post close
 *
 * @dev: drm dev pointer
 * @file_priv: drm file
 *
 * On device post close, tear down vm on cayman+ (all asics).
 */
void amdgpu_driver_postclose_kms(struct drm_device *dev,
				 struct drm_file *file_priv)
{
	struct amdgpu_device *adev = dev->dev_private;
	struct amdgpu_fpriv *fpriv = file_priv->driver_priv;
	struct amdgpu_bo_list *list;
	int handle;

	if (!fpriv)
		return;

	pm_runtime_get_sync(dev->dev);

	amdgpu_ctx_mgr_fini(&fpriv->ctx_mgr);

	if (adev->asic_type != CHIP_RAVEN) {
		amdgpu_uvd_free_handles(adev, file_priv);
		amdgpu_vce_free_handles(adev, file_priv);
	}

	amdgpu_vm_bo_rmv(adev, fpriv->prt_va);

	if (amdgpu_sriov_vf(adev)) {
		/* TODO: how to handle reserve failure */
		BUG_ON(amdgpu_bo_reserve(adev->virt.csa_obj, true));
		amdgpu_vm_bo_rmv(adev, fpriv->vm.csa_bo_va);
		fpriv->vm.csa_bo_va = NULL;
		amdgpu_bo_unreserve(adev->virt.csa_obj);
	}

	amdgpu_vm_fini(adev, &fpriv->vm);

	idr_for_each_entry(&fpriv->bo_list_handles, list, handle)
		amdgpu_bo_list_free(list);

	idr_destroy(&fpriv->bo_list_handles);
	mutex_destroy(&fpriv->bo_list_lock);

	kfree(fpriv);
	file_priv->driver_priv = NULL;

	pm_runtime_mark_last_busy(dev->dev);
	pm_runtime_put_autosuspend(dev->dev);
}

/*
 * VBlank related functions.
 */
/**
 * amdgpu_get_vblank_counter_kms - get frame count
 *
 * @dev: drm dev pointer
 * @pipe: crtc to get the frame count from
 *
 * Gets the frame count on the requested crtc (all asics).
 * Returns frame count on success, -EINVAL on failure.
 */
u32 amdgpu_get_vblank_counter_kms(struct drm_device *dev, unsigned int pipe)
{
	struct amdgpu_device *adev = dev->dev_private;
	int vpos, hpos, stat;
	u32 count;

	if (pipe >= adev->mode_info.num_crtc) {
		DRM_ERROR("Invalid crtc %u\n", pipe);
		return -EINVAL;
	}

	/* The hw increments its frame counter at start of vsync, not at start
	 * of vblank, as is required by DRM core vblank counter handling.
	 * Cook the hw count here to make it appear to the caller as if it
	 * incremented at start of vblank. We measure distance to start of
	 * vblank in vpos. vpos therefore will be >= 0 between start of vblank
	 * and start of vsync, so vpos >= 0 means to bump the hw frame counter
	 * result by 1 to give the proper appearance to caller.
	 */
	if (adev->mode_info.crtcs[pipe]) {
		/* Repeat readout if needed to provide stable result if
		 * we cross start of vsync during the queries.
		 */
		do {
			count = amdgpu_display_vblank_get_counter(adev, pipe);
			/* Ask amdgpu_get_crtc_scanoutpos to return vpos as
			 * distance to start of vblank, instead of regular
			 * vertical scanout pos.
			 */
			stat = amdgpu_get_crtc_scanoutpos(
				dev, pipe, GET_DISTANCE_TO_VBLANKSTART,
				&vpos, &hpos, NULL, NULL,
				&adev->mode_info.crtcs[pipe]->base.hwmode);
		} while (count != amdgpu_display_vblank_get_counter(adev, pipe));

		if (((stat & (DRM_SCANOUTPOS_VALID | DRM_SCANOUTPOS_ACCURATE)) !=
		    (DRM_SCANOUTPOS_VALID | DRM_SCANOUTPOS_ACCURATE))) {
			DRM_DEBUG_VBL("Query failed! stat %d\n", stat);
		} else {
			DRM_DEBUG_VBL("crtc %d: dist from vblank start %d\n",
				      pipe, vpos);

			/* Bump counter if we are at >= leading edge of vblank,
			 * but before vsync where vpos would turn negative and
			 * the hw counter really increments.
			 */
			if (vpos >= 0)
				count++;
		}
	} else {
		/* Fallback to use value as is. */
		count = amdgpu_display_vblank_get_counter(adev, pipe);
		DRM_DEBUG_VBL("NULL mode info! Returned count may be wrong.\n");
	}

	return count;
}

/**
 * amdgpu_enable_vblank_kms - enable vblank interrupt
 *
 * @dev: drm dev pointer
 * @pipe: crtc to enable vblank interrupt for
 *
 * Enable the interrupt on the requested crtc (all asics).
 * Returns 0 on success, -EINVAL on failure.
 */
int amdgpu_enable_vblank_kms(struct drm_device *dev, unsigned int pipe)
{
	struct amdgpu_device *adev = dev->dev_private;
	int idx = amdgpu_crtc_idx_to_irq_type(adev, pipe);

	return amdgpu_irq_get(adev, &adev->crtc_irq, idx);
}

/**
 * amdgpu_disable_vblank_kms - disable vblank interrupt
 *
 * @dev: drm dev pointer
 * @pipe: crtc to disable vblank interrupt for
 *
 * Disable the interrupt on the requested crtc (all asics).
 */
void amdgpu_disable_vblank_kms(struct drm_device *dev, unsigned int pipe)
{
	struct amdgpu_device *adev = dev->dev_private;
	int idx = amdgpu_crtc_idx_to_irq_type(adev, pipe);

	amdgpu_irq_put(adev, &adev->crtc_irq, idx);
}

/**
 * amdgpu_get_vblank_timestamp_kms - get vblank timestamp
 *
 * @dev: drm dev pointer
 * @crtc: crtc to get the timestamp for
 * @max_error: max error
 * @vblank_time: time value
 * @flags: flags passed to the driver
 *
 * Gets the timestamp on the requested crtc based on the
 * scanout position.  (all asics).
 * Returns postive status flags on success, negative error on failure.
 */
int amdgpu_get_vblank_timestamp_kms(struct drm_device *dev, unsigned int pipe,
				    int *max_error,
				    struct timeval *vblank_time,
				    unsigned flags)
{
	struct drm_crtc *crtc;
	struct amdgpu_device *adev = dev->dev_private;

	if (pipe >= dev->num_crtcs) {
		DRM_ERROR("Invalid crtc %u\n", pipe);
		return -EINVAL;
	}

	/* Get associated drm_crtc: */
	crtc = &adev->mode_info.crtcs[pipe]->base;
	if (!crtc) {
		/* This can occur on driver load if some component fails to
		 * initialize completely and driver is unloaded */
		DRM_ERROR("Uninitialized crtc %d\n", pipe);
		return -EINVAL;
	}

	/* Helper routine in DRM core does all the work: */
	return drm_calc_vbltimestamp_from_scanoutpos(dev, pipe, max_error,
						     vblank_time, flags,
						     &crtc->hwmode);
}

const struct drm_ioctl_desc amdgpu_ioctls_kms[] = {
	DRM_IOCTL_DEF_DRV(AMDGPU_GEM_CREATE, amdgpu_gem_create_ioctl, DRM_AUTH|DRM_RENDER_ALLOW),
	DRM_IOCTL_DEF_DRV(AMDGPU_CTX, amdgpu_ctx_ioctl, DRM_AUTH|DRM_RENDER_ALLOW),
	DRM_IOCTL_DEF_DRV(AMDGPU_VM, amdgpu_vm_ioctl, DRM_AUTH|DRM_RENDER_ALLOW),
	DRM_IOCTL_DEF_DRV(AMDGPU_BO_LIST, amdgpu_bo_list_ioctl, DRM_AUTH|DRM_RENDER_ALLOW),
	/* KMS */
	DRM_IOCTL_DEF_DRV(AMDGPU_GEM_MMAP, amdgpu_gem_mmap_ioctl, DRM_AUTH|DRM_RENDER_ALLOW),
	DRM_IOCTL_DEF_DRV(AMDGPU_GEM_WAIT_IDLE, amdgpu_gem_wait_idle_ioctl, DRM_AUTH|DRM_RENDER_ALLOW),
	DRM_IOCTL_DEF_DRV(AMDGPU_CS, amdgpu_cs_ioctl, DRM_AUTH|DRM_RENDER_ALLOW),
	DRM_IOCTL_DEF_DRV(AMDGPU_INFO, amdgpu_info_ioctl, DRM_AUTH|DRM_RENDER_ALLOW),
	DRM_IOCTL_DEF_DRV(AMDGPU_WAIT_CS, amdgpu_cs_wait_ioctl, DRM_AUTH|DRM_RENDER_ALLOW),
	DRM_IOCTL_DEF_DRV(AMDGPU_WAIT_FENCES, amdgpu_cs_wait_fences_ioctl, DRM_AUTH|DRM_RENDER_ALLOW),
	DRM_IOCTL_DEF_DRV(AMDGPU_GEM_METADATA, amdgpu_gem_metadata_ioctl, DRM_AUTH|DRM_RENDER_ALLOW),
	DRM_IOCTL_DEF_DRV(AMDGPU_GEM_VA, amdgpu_gem_va_ioctl, DRM_AUTH|DRM_RENDER_ALLOW),
	DRM_IOCTL_DEF_DRV(AMDGPU_GEM_OP, amdgpu_gem_op_ioctl, DRM_AUTH|DRM_RENDER_ALLOW),
	DRM_IOCTL_DEF_DRV(AMDGPU_GEM_USERPTR, amdgpu_gem_userptr_ioctl, DRM_AUTH|DRM_RENDER_ALLOW),
	DRM_IOCTL_DEF_DRV(AMDGPU_FREESYNC, amdgpu_freesync_ioctl, DRM_MASTER)
};
const int amdgpu_max_kms_ioctl = ARRAY_SIZE(amdgpu_ioctls_kms);

/*
 * Debugfs info
 */
#if defined(CONFIG_DEBUG_FS)

static int amdgpu_debugfs_firmware_info(struct seq_file *m, void *data)
{
	struct drm_info_node *node = (struct drm_info_node *) m->private;
	struct drm_device *dev = node->minor->dev;
	struct amdgpu_device *adev = dev->dev_private;
	struct drm_amdgpu_info_firmware fw_info;
	struct drm_amdgpu_query_fw query_fw;
	int ret, i;

	/* VCE */
	query_fw.fw_type = AMDGPU_INFO_FW_VCE;
	ret = amdgpu_firmware_info(&fw_info, &query_fw, adev);
	if (ret)
		return ret;
	seq_printf(m, "VCE feature version: %u, firmware version: 0x%08x\n",
		   fw_info.feature, fw_info.ver);

	/* UVD */
	query_fw.fw_type = AMDGPU_INFO_FW_UVD;
	ret = amdgpu_firmware_info(&fw_info, &query_fw, adev);
	if (ret)
		return ret;
	seq_printf(m, "UVD feature version: %u, firmware version: 0x%08x\n",
		   fw_info.feature, fw_info.ver);

	/* GMC */
	query_fw.fw_type = AMDGPU_INFO_FW_GMC;
	ret = amdgpu_firmware_info(&fw_info, &query_fw, adev);
	if (ret)
		return ret;
	seq_printf(m, "MC feature version: %u, firmware version: 0x%08x\n",
		   fw_info.feature, fw_info.ver);

	/* ME */
	query_fw.fw_type = AMDGPU_INFO_FW_GFX_ME;
	ret = amdgpu_firmware_info(&fw_info, &query_fw, adev);
	if (ret)
		return ret;
	seq_printf(m, "ME feature version: %u, firmware version: 0x%08x\n",
		   fw_info.feature, fw_info.ver);

	/* PFP */
	query_fw.fw_type = AMDGPU_INFO_FW_GFX_PFP;
	ret = amdgpu_firmware_info(&fw_info, &query_fw, adev);
	if (ret)
		return ret;
	seq_printf(m, "PFP feature version: %u, firmware version: 0x%08x\n",
		   fw_info.feature, fw_info.ver);

	/* CE */
	query_fw.fw_type = AMDGPU_INFO_FW_GFX_CE;
	ret = amdgpu_firmware_info(&fw_info, &query_fw, adev);
	if (ret)
		return ret;
	seq_printf(m, "CE feature version: %u, firmware version: 0x%08x\n",
		   fw_info.feature, fw_info.ver);

	/* RLC */
	query_fw.fw_type = AMDGPU_INFO_FW_GFX_RLC;
	ret = amdgpu_firmware_info(&fw_info, &query_fw, adev);
	if (ret)
		return ret;
	seq_printf(m, "RLC feature version: %u, firmware version: 0x%08x\n",
		   fw_info.feature, fw_info.ver);

	/* MEC */
	query_fw.fw_type = AMDGPU_INFO_FW_GFX_MEC;
	query_fw.index = 0;
	ret = amdgpu_firmware_info(&fw_info, &query_fw, adev);
	if (ret)
		return ret;
	seq_printf(m, "MEC feature version: %u, firmware version: 0x%08x\n",
		   fw_info.feature, fw_info.ver);

	/* MEC2 */
	if (adev->asic_type == CHIP_KAVERI ||
	    (adev->asic_type > CHIP_TOPAZ && adev->asic_type != CHIP_STONEY)) {
		query_fw.index = 1;
		ret = amdgpu_firmware_info(&fw_info, &query_fw, adev);
		if (ret)
			return ret;
		seq_printf(m, "MEC2 feature version: %u, firmware version: 0x%08x\n",
			   fw_info.feature, fw_info.ver);
	}

	/* PSP SOS */
	query_fw.fw_type = AMDGPU_INFO_FW_SOS;
	ret = amdgpu_firmware_info(&fw_info, &query_fw, adev);
	if (ret)
		return ret;
	seq_printf(m, "SOS feature version: %u, firmware version: 0x%08x\n",
		   fw_info.feature, fw_info.ver);


	/* PSP ASD */
	query_fw.fw_type = AMDGPU_INFO_FW_ASD;
	ret = amdgpu_firmware_info(&fw_info, &query_fw, adev);
	if (ret)
		return ret;
	seq_printf(m, "ASD feature version: %u, firmware version: 0x%08x\n",
		   fw_info.feature, fw_info.ver);

	/* SMC */
	query_fw.fw_type = AMDGPU_INFO_FW_SMC;
	ret = amdgpu_firmware_info(&fw_info, &query_fw, adev);
	if (ret)
		return ret;
	seq_printf(m, "SMC feature version: %u, firmware version: 0x%08x\n",
		   fw_info.feature, fw_info.ver);

	/* SDMA */
	query_fw.fw_type = AMDGPU_INFO_FW_SDMA;
	for (i = 0; i < adev->sdma.num_instances; i++) {
		query_fw.index = i;
		ret = amdgpu_firmware_info(&fw_info, &query_fw, adev);
		if (ret)
			return ret;
		seq_printf(m, "SDMA%d feature version: %u, firmware version: 0x%08x\n",
			   i, fw_info.feature, fw_info.ver);
	}

	return 0;
}

static const struct drm_info_list amdgpu_firmware_info_list[] = {
	{"amdgpu_firmware_info", amdgpu_debugfs_firmware_info, 0, NULL},
};
#endif

int amdgpu_debugfs_firmware_init(struct amdgpu_device *adev)
{
#if defined(CONFIG_DEBUG_FS)
	return amdgpu_debugfs_add_files(adev, amdgpu_firmware_info_list,
					ARRAY_SIZE(amdgpu_firmware_info_list));
#else
	return 0;
#endif
}<|MERGE_RESOLUTION|>--- conflicted
+++ resolved
@@ -820,12 +820,8 @@
 		goto out_suspend;
 	}
 
-<<<<<<< HEAD
-	r = amdgpu_vm_init(adev, &fpriv->vm, AMDGPU_VM_CONTEXT_GFX);
-=======
 	r = amdgpu_vm_init(adev, &fpriv->vm,
 			   AMDGPU_VM_CONTEXT_GFX);
->>>>>>> aade0956
 	if (r) {
 		kfree(fpriv);
 		goto out_suspend;
