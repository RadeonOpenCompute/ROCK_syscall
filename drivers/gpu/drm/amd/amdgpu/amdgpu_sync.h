/*
 * Copyright 2016 Advanced Micro Devices, Inc.
 *
 * Permission is hereby granted, free of charge, to any person obtaining a
 * copy of this software and associated documentation files (the "Software"),
 * to deal in the Software without restriction, including without limitation
 * the rights to use, copy, modify, merge, publish, distribute, sublicense,
 * and/or sell copies of the Software, and to permit persons to whom the
 * Software is furnished to do so, subject to the following conditions:
 *
 * The above copyright notice and this permission notice shall be included in
 * all copies or substantial portions of the Software.
 *
 * THE SOFTWARE IS PROVIDED "AS IS", WITHOUT WARRANTY OF ANY KIND, EXPRESS OR
 * IMPLIED, INCLUDING BUT NOT LIMITED TO THE WARRANTIES OF MERCHANTABILITY,
 * FITNESS FOR A PARTICULAR PURPOSE AND NONINFRINGEMENT.  IN NO EVENT SHALL
 * THE COPYRIGHT HOLDER(S) OR AUTHOR(S) BE LIABLE FOR ANY CLAIM, DAMAGES OR
 * OTHER LIABILITY, WHETHER IN AN ACTION OF CONTRACT, TORT OR OTHERWISE,
 * ARISING FROM, OUT OF OR IN CONNECTION WITH THE SOFTWARE OR THE USE OR
 * OTHER DEALINGS IN THE SOFTWARE.
 *
 * Authors: Christian König
 */
#ifndef __AMDGPU_SYNC_H__
#define __AMDGPU_SYNC_H__

#include <linux/hashtable.h>

struct dma_fence;
struct reservation_object;
struct amdgpu_device;
struct amdgpu_ring;

/*
 * Container for fences used to sync command submissions.
 */
struct amdgpu_sync {
	DECLARE_HASHTABLE(fences, 4);
	struct dma_fence	*last_vm_update;
};

void amdgpu_sync_create(struct amdgpu_sync *sync);
int amdgpu_sync_fence(struct amdgpu_device *adev, struct amdgpu_sync *sync,
		      struct dma_fence *f);
int amdgpu_sync_resv(struct amdgpu_device *adev,
		     struct amdgpu_sync *sync,
		     struct reservation_object *resv,
		     void *owner);
struct dma_fence *amdgpu_sync_peek_fence(struct amdgpu_sync *sync,
				     struct amdgpu_ring *ring);
struct dma_fence *amdgpu_sync_get_fence(struct amdgpu_sync *sync);
<<<<<<< HEAD
int amdgpu_sync_wait(struct amdgpu_sync *sync);
=======
int amdgpu_sync_wait(struct amdgpu_sync *sync, bool intr);
>>>>>>> aade0956
void amdgpu_sync_free(struct amdgpu_sync *sync);
int amdgpu_sync_init(void);
void amdgpu_sync_fini(void);

#endif<|MERGE_RESOLUTION|>--- conflicted
+++ resolved
@@ -49,11 +49,7 @@
 struct dma_fence *amdgpu_sync_peek_fence(struct amdgpu_sync *sync,
 				     struct amdgpu_ring *ring);
 struct dma_fence *amdgpu_sync_get_fence(struct amdgpu_sync *sync);
-<<<<<<< HEAD
-int amdgpu_sync_wait(struct amdgpu_sync *sync);
-=======
 int amdgpu_sync_wait(struct amdgpu_sync *sync, bool intr);
->>>>>>> aade0956
 void amdgpu_sync_free(struct amdgpu_sync *sync);
 int amdgpu_sync_init(void);
 void amdgpu_sync_fini(void);
