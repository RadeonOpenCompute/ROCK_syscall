--- conflicted
+++ resolved
@@ -2667,9 +2667,6 @@
 	spin_lock_init(&adev->vm_manager.prt_lock);
 	atomic_set(&adev->vm_manager.num_prt_users, 0);
 
-<<<<<<< HEAD
-	adev->vm_manager.n_compute_vms = 0;
-=======
 	/* If not overridden by the user, by default, only in large BAR systems
 	 * Compute VM tables will be updated by CPU
 	 */
@@ -2686,7 +2683,7 @@
 	adev->vm_manager.vm_update_mode = 0;
 #endif
 
->>>>>>> aade0956
+	adev->vm_manager.n_compute_vms = 0;
 }
 
 /**
