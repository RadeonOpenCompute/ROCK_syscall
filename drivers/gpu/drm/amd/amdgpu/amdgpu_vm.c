--- conflicted
+++ resolved
@@ -1478,17 +1478,10 @@
 
 	ring = container_of(vm->entity.sched, struct amdgpu_ring, sched);
 
-<<<<<<< HEAD
 	/* sync to everything on unmapping */
 	if (!(flags & AMDGPU_PTE_VALID))
 		owner = AMDGPU_FENCE_OWNER_UNDEFINED;
 
-	/* sync to everything on unmapping */
-	if (!(flags & AMDGPU_PTE_VALID))
-		owner = AMDGPU_FENCE_OWNER_UNDEFINED;
-
-=======
->>>>>>> 8e7acdb7
 	nptes = last - start + 1;
 
 	/*
