/*
 * Copyright 2016 Advanced Micro Devices, Inc.
 *
 * Permission is hereby granted, free of charge, to any person obtaining a
 * copy of this software and associated documentation files (the "Software"),
 * to deal in the Software without restriction, including without limitation
 * the rights to use, copy, modify, merge, publish, distribute, sublicense,
 * and/or sell copies of the Software, and to permit persons to whom the
 * Software is furnished to do so, subject to the following conditions:
 *
 * The above copyright notice and this permission notice shall be included in
 * all copies or substantial portions of the Software.
 *
 * THE SOFTWARE IS PROVIDED "AS IS", WITHOUT WARRANTY OF ANY KIND, EXPRESS OR
 * IMPLIED, INCLUDING BUT NOT LIMITED TO THE WARRANTIES OF MERCHANTABILITY,
 * FITNESS FOR A PARTICULAR PURPOSE AND NONINFRINGEMENT.  IN NO EVENT SHALL
 * THE COPYRIGHT HOLDER(S) OR AUTHOR(S) BE LIABLE FOR ANY CLAIM, DAMAGES OR
 * OTHER LIABILITY, WHETHER IN AN ACTION OF CONTRACT, TORT OR OTHERWISE,
 * ARISING FROM, OUT OF OR IN CONNECTION WITH THE SOFTWARE OR THE USE OR
 * OTHER DEALINGS IN THE SOFTWARE.
 *
 */
#include "amdgpu.h"
#include "gfxhub_v1_0.h"

#include "vega10/soc15ip.h"
#include "vega10/GC/gc_9_0_offset.h"
#include "vega10/GC/gc_9_0_sh_mask.h"
#include "vega10/GC/gc_9_0_default.h"
#include "vega10/vega10_enum.h"

#include "soc15_common.h"

u64 gfxhub_v1_0_get_mc_fb_offset(struct amdgpu_device *adev)
{
	return (u64)RREG32_SOC15(GC, 0, mmMC_VM_FB_OFFSET) << 24;
}

static void gfxhub_v1_0_init_gart_pt_regs(struct amdgpu_device *adev)
{
	uint64_t value;

	BUG_ON(adev->gart.table_addr & (~0x0000FFFFFFFFF000ULL));
	value = adev->gart.table_addr - adev->mc.vram_start
		+ adev->vm_manager.vram_base_offset;
	value &= 0x0000FFFFFFFFF000ULL;
	value |= 0x1; /*valid bit*/

	WREG32_SOC15(GC, 0, mmVM_CONTEXT0_PAGE_TABLE_BASE_ADDR_LO32,
		     lower_32_bits(value));

	WREG32_SOC15(GC, 0, mmVM_CONTEXT0_PAGE_TABLE_BASE_ADDR_HI32,
		     upper_32_bits(value));
}

static void gfxhub_v1_0_init_gart_aperture_regs(struct amdgpu_device *adev)
{
	gfxhub_v1_0_init_gart_pt_regs(adev);

	WREG32_SOC15(GC, 0, mmVM_CONTEXT0_PAGE_TABLE_START_ADDR_LO32,
		     (u32)(adev->mc.gtt_start >> 12));
	WREG32_SOC15(GC, 0, mmVM_CONTEXT0_PAGE_TABLE_START_ADDR_HI32,
		     (u32)(adev->mc.gtt_start >> 44));

	WREG32_SOC15(GC, 0, mmVM_CONTEXT0_PAGE_TABLE_END_ADDR_LO32,
		     (u32)(adev->mc.gtt_end >> 12));
	WREG32_SOC15(GC, 0, mmVM_CONTEXT0_PAGE_TABLE_END_ADDR_HI32,
		     (u32)(adev->mc.gtt_end >> 44));
}

static void gfxhub_v1_0_init_system_aperture_regs(struct amdgpu_device *adev)
{
	uint64_t value;

	/* Disable AGP. */
	WREG32_SOC15(GC, 0, mmMC_VM_AGP_BASE, 0);
	WREG32_SOC15(GC, 0, mmMC_VM_AGP_TOP, 0);
	WREG32_SOC15(GC, 0, mmMC_VM_AGP_BOT, 0xFFFFFFFF);

	/* Program the system aperture low logical page number. */
	WREG32_SOC15(GC, 0, mmMC_VM_SYSTEM_APERTURE_LOW_ADDR,
		     adev->mc.vram_start >> 18);
	WREG32_SOC15(GC, 0, mmMC_VM_SYSTEM_APERTURE_HIGH_ADDR,
		     adev->mc.vram_end >> 18);

	/* Set default page address. */
	value = adev->vram_scratch.gpu_addr - adev->mc.vram_start
		+ adev->vm_manager.vram_base_offset;
	WREG32_SOC15(GC, 0, mmMC_VM_SYSTEM_APERTURE_DEFAULT_ADDR_LSB,
		     (u32)(value >> 12));
	WREG32_SOC15(GC, 0, mmMC_VM_SYSTEM_APERTURE_DEFAULT_ADDR_MSB,
		     (u32)(value >> 44));

	/* Program "protection fault". */
	WREG32_SOC15(GC, 0, mmVM_L2_PROTECTION_FAULT_DEFAULT_ADDR_LO32,
		     (u32)(adev->dummy_page.addr >> 12));
	WREG32_SOC15(GC, 0, mmVM_L2_PROTECTION_FAULT_DEFAULT_ADDR_HI32,
		     (u32)((u64)adev->dummy_page.addr >> 44));

	WREG32_FIELD15(GC, 0, VM_L2_PROTECTION_FAULT_CNTL2,
		       ACTIVE_PAGE_MIGRATION_PTE_READ_RETRY, 1);
}

static void gfxhub_v1_0_init_tlb_regs(struct amdgpu_device *adev)
{
	uint32_t tmp;

	/* Setup TLB control */
	tmp = RREG32_SOC15(GC, 0, mmMC_VM_MX_L1_TLB_CNTL);

	tmp = REG_SET_FIELD(tmp, MC_VM_MX_L1_TLB_CNTL, ENABLE_L1_TLB, 1);
	tmp = REG_SET_FIELD(tmp, MC_VM_MX_L1_TLB_CNTL, SYSTEM_ACCESS_MODE, 3);
	tmp = REG_SET_FIELD(tmp, MC_VM_MX_L1_TLB_CNTL,
			    ENABLE_ADVANCED_DRIVER_MODEL, 1);
	tmp = REG_SET_FIELD(tmp, MC_VM_MX_L1_TLB_CNTL,
			    SYSTEM_APERTURE_UNMAPPED_ACCESS, 0);
	tmp = REG_SET_FIELD(tmp, MC_VM_MX_L1_TLB_CNTL, ECO_BITS, 0);
	tmp = REG_SET_FIELD(tmp, MC_VM_MX_L1_TLB_CNTL,
			    MTYPE, MTYPE_UC);/* XXX for emulation. */
	tmp = REG_SET_FIELD(tmp, MC_VM_MX_L1_TLB_CNTL, ATC_EN, 1);

	WREG32_SOC15(GC, 0, mmMC_VM_MX_L1_TLB_CNTL, tmp);
}

static void gfxhub_v1_0_init_cache_regs(struct amdgpu_device *adev)
{
	uint32_t tmp;

	/* Setup L2 cache */
	tmp = RREG32_SOC15(GC, 0, mmVM_L2_CNTL);
	tmp = REG_SET_FIELD(tmp, VM_L2_CNTL, ENABLE_L2_CACHE, 1);
	tmp = REG_SET_FIELD(tmp, VM_L2_CNTL, ENABLE_L2_FRAGMENT_PROCESSING, 0);
	/* XXX for emulation, Refer to closed source code.*/
	tmp = REG_SET_FIELD(tmp, VM_L2_CNTL, L2_PDE0_CACHE_TAG_GENERATION_MODE,
			    0);
	tmp = REG_SET_FIELD(tmp, VM_L2_CNTL, PDE_FAULT_CLASSIFICATION, 1);
	tmp = REG_SET_FIELD(tmp, VM_L2_CNTL, CONTEXT1_IDENTITY_ACCESS_MODE, 1);
	tmp = REG_SET_FIELD(tmp, VM_L2_CNTL, IDENTITY_MODE_FRAGMENT_SIZE, 0);
	WREG32_SOC15(GC, 0, mmVM_L2_CNTL, tmp);

	tmp = RREG32_SOC15(GC, 0, mmVM_L2_CNTL2);
	tmp = REG_SET_FIELD(tmp, VM_L2_CNTL2, INVALIDATE_ALL_L1_TLBS, 1);
	tmp = REG_SET_FIELD(tmp, VM_L2_CNTL2, INVALIDATE_L2_CACHE, 1);
	WREG32_SOC15(GC, 0, mmVM_L2_CNTL2, tmp);

	tmp = mmVM_L2_CNTL3_DEFAULT;
	WREG32_SOC15(GC, 0, mmVM_L2_CNTL3, tmp);

	tmp = mmVM_L2_CNTL4_DEFAULT;
	tmp = REG_SET_FIELD(tmp, VM_L2_CNTL4, VMC_TAP_PDE_REQUEST_PHYSICAL, 0);
	tmp = REG_SET_FIELD(tmp, VM_L2_CNTL4, VMC_TAP_PTE_REQUEST_PHYSICAL, 0);
	WREG32_SOC15(GC, 0, mmVM_L2_CNTL4, tmp);
}

static void gfxhub_v1_0_enable_system_domain(struct amdgpu_device *adev)
{
	uint32_t tmp;

	tmp = RREG32_SOC15(GC, 0, mmVM_CONTEXT0_CNTL);
	tmp = REG_SET_FIELD(tmp, VM_CONTEXT0_CNTL, ENABLE_CONTEXT, 1);
	tmp = REG_SET_FIELD(tmp, VM_CONTEXT0_CNTL, PAGE_TABLE_DEPTH, 0);
	WREG32_SOC15(GC, 0, mmVM_CONTEXT0_CNTL, tmp);
}

static void gfxhub_v1_0_disable_identity_aperture(struct amdgpu_device *adev)
{
	WREG32_SOC15(GC, 0, mmVM_L2_CONTEXT1_IDENTITY_APERTURE_LOW_ADDR_LO32,
		     0XFFFFFFFF);
	WREG32_SOC15(GC, 0, mmVM_L2_CONTEXT1_IDENTITY_APERTURE_LOW_ADDR_HI32,
		     0x0000000F);

	WREG32_SOC15(GC, 0, mmVM_L2_CONTEXT1_IDENTITY_APERTURE_HIGH_ADDR_LO32,
		     0);
	WREG32_SOC15(GC, 0, mmVM_L2_CONTEXT1_IDENTITY_APERTURE_HIGH_ADDR_HI32,
		     0);

	WREG32_SOC15(GC, 0, mmVM_L2_CONTEXT_IDENTITY_PHYSICAL_OFFSET_LO32, 0);
	WREG32_SOC15(GC, 0, mmVM_L2_CONTEXT_IDENTITY_PHYSICAL_OFFSET_HI32, 0);

}

static void gfxhub_v1_0_setup_vmid_config(struct amdgpu_device *adev)
{
	int i;
	uint32_t tmp;

	for (i = 0; i <= 14; i++) {
		tmp = RREG32_SOC15_OFFSET(GC, 0, mmVM_CONTEXT1_CNTL, i);
		tmp = REG_SET_FIELD(tmp, VM_CONTEXT1_CNTL, ENABLE_CONTEXT, 1);
		tmp = REG_SET_FIELD(tmp, VM_CONTEXT1_CNTL, PAGE_TABLE_DEPTH,
				    adev->vm_manager.num_level);
		tmp = REG_SET_FIELD(tmp, VM_CONTEXT1_CNTL,
				RANGE_PROTECTION_FAULT_ENABLE_DEFAULT, 1);
		tmp = REG_SET_FIELD(tmp, VM_CONTEXT1_CNTL,
				DUMMY_PAGE_PROTECTION_FAULT_ENABLE_DEFAULT, 1);
		tmp = REG_SET_FIELD(tmp, VM_CONTEXT1_CNTL,
				PDE0_PROTECTION_FAULT_ENABLE_DEFAULT, 1);
		tmp = REG_SET_FIELD(tmp, VM_CONTEXT1_CNTL,
				VALID_PROTECTION_FAULT_ENABLE_DEFAULT, 1);
		tmp = REG_SET_FIELD(tmp, VM_CONTEXT1_CNTL,
				READ_PROTECTION_FAULT_ENABLE_DEFAULT, 1);
		tmp = REG_SET_FIELD(tmp, VM_CONTEXT1_CNTL,
				WRITE_PROTECTION_FAULT_ENABLE_DEFAULT, 1);
		tmp = REG_SET_FIELD(tmp, VM_CONTEXT1_CNTL,
				EXECUTE_PROTECTION_FAULT_ENABLE_DEFAULT, 1);
		tmp = REG_SET_FIELD(tmp, VM_CONTEXT1_CNTL,
				PAGE_TABLE_BLOCK_SIZE,
				adev->vm_manager.block_size - 9);
<<<<<<< HEAD
		/* Send no-retry XNACK on fault to suppress VM fault storm. */
		tmp = REG_SET_FIELD(tmp, VM_CONTEXT1_CNTL,
				    RETRY_PERMISSION_OR_INVALID_PAGE_FAULT, 0);
		WREG32(SOC15_REG_OFFSET(GC, 0, mmVM_CONTEXT1_CNTL) + i, tmp);
		WREG32(SOC15_REG_OFFSET(GC, 0, mmVM_CONTEXT1_PAGE_TABLE_START_ADDR_LO32) + i*2, 0);
		WREG32(SOC15_REG_OFFSET(GC, 0, mmVM_CONTEXT1_PAGE_TABLE_START_ADDR_HI32) + i*2, 0);
		WREG32(SOC15_REG_OFFSET(GC, 0, mmVM_CONTEXT1_PAGE_TABLE_END_ADDR_LO32) + i*2,
=======
		WREG32_SOC15_OFFSET(GC, 0, mmVM_CONTEXT1_CNTL, i, tmp);
		WREG32_SOC15_OFFSET(GC, 0, mmVM_CONTEXT1_PAGE_TABLE_START_ADDR_LO32, i*2, 0);
		WREG32_SOC15_OFFSET(GC, 0, mmVM_CONTEXT1_PAGE_TABLE_START_ADDR_HI32, i*2, 0);
		WREG32_SOC15_OFFSET(GC, 0, mmVM_CONTEXT1_PAGE_TABLE_END_ADDR_LO32,  i*2,
>>>>>>> aade0956
			lower_32_bits(adev->vm_manager.max_pfn - 1));
		WREG32_SOC15_OFFSET(GC, 0, mmVM_CONTEXT1_PAGE_TABLE_END_ADDR_HI32, i*2,
			upper_32_bits(adev->vm_manager.max_pfn - 1));
	}
}

static void gfxhub_v1_0_program_invalidation(struct amdgpu_device *adev)
{
	unsigned i;

	for (i = 0 ; i < 18; ++i) {
		WREG32_SOC15_OFFSET(GC, 0, mmVM_INVALIDATE_ENG0_ADDR_RANGE_LO32,
				    2 * i, 0xffffffff);
		WREG32_SOC15_OFFSET(GC, 0, mmVM_INVALIDATE_ENG0_ADDR_RANGE_HI32,
				    2 * i, 0x1f);
	}
}

int gfxhub_v1_0_gart_enable(struct amdgpu_device *adev)
{
	if (amdgpu_sriov_vf(adev)) {
		/*
		 * MC_VM_FB_LOCATION_BASE/TOP is NULL for VF, becuase they are
		 * VF copy registers so vbios post doesn't program them, for
		 * SRIOV driver need to program them
		 */
		WREG32_SOC15(GC, 0, mmMC_VM_FB_LOCATION_BASE,
			     adev->mc.vram_start >> 24);
		WREG32_SOC15(GC, 0, mmMC_VM_FB_LOCATION_TOP,
			     adev->mc.vram_end >> 24);
	}

	/* GART Enable. */
	gfxhub_v1_0_init_gart_aperture_regs(adev);
	gfxhub_v1_0_init_system_aperture_regs(adev);
	gfxhub_v1_0_init_tlb_regs(adev);
	gfxhub_v1_0_init_cache_regs(adev);

	gfxhub_v1_0_enable_system_domain(adev);
	gfxhub_v1_0_disable_identity_aperture(adev);
	gfxhub_v1_0_setup_vmid_config(adev);
	gfxhub_v1_0_program_invalidation(adev);

	return 0;
}

void gfxhub_v1_0_gart_disable(struct amdgpu_device *adev)
{
	u32 tmp;
	u32 i;

	/* Disable all tables */
	for (i = 0; i < 16; i++)
		WREG32_SOC15_OFFSET(GC, 0, mmVM_CONTEXT0_CNTL, i, 0);

	/* Setup TLB control */
	tmp = RREG32_SOC15(GC, 0, mmMC_VM_MX_L1_TLB_CNTL);
	tmp = REG_SET_FIELD(tmp, MC_VM_MX_L1_TLB_CNTL, ENABLE_L1_TLB, 0);
	tmp = REG_SET_FIELD(tmp,
				MC_VM_MX_L1_TLB_CNTL,
				ENABLE_ADVANCED_DRIVER_MODEL,
				0);
	WREG32_SOC15(GC, 0, mmMC_VM_MX_L1_TLB_CNTL, tmp);

	/* Setup L2 cache */
	WREG32_FIELD15(GC, 0, VM_L2_CNTL, ENABLE_L2_CACHE, 0);
	WREG32_SOC15(GC, 0, mmVM_L2_CNTL3, 0);
}

/**
 * gfxhub_v1_0_set_fault_enable_default - update GART/VM fault handling
 *
 * @adev: amdgpu_device pointer
 * @value: true redirects VM faults to the default page
 */
void gfxhub_v1_0_set_fault_enable_default(struct amdgpu_device *adev,
					  bool value)
{
	u32 tmp;
	tmp = RREG32_SOC15(GC, 0, mmVM_L2_PROTECTION_FAULT_CNTL);
	tmp = REG_SET_FIELD(tmp, VM_L2_PROTECTION_FAULT_CNTL,
			RANGE_PROTECTION_FAULT_ENABLE_DEFAULT, value);
	tmp = REG_SET_FIELD(tmp, VM_L2_PROTECTION_FAULT_CNTL,
			PDE0_PROTECTION_FAULT_ENABLE_DEFAULT, value);
	tmp = REG_SET_FIELD(tmp, VM_L2_PROTECTION_FAULT_CNTL,
			PDE1_PROTECTION_FAULT_ENABLE_DEFAULT, value);
	tmp = REG_SET_FIELD(tmp, VM_L2_PROTECTION_FAULT_CNTL,
			PDE2_PROTECTION_FAULT_ENABLE_DEFAULT, value);
	tmp = REG_SET_FIELD(tmp,
			VM_L2_PROTECTION_FAULT_CNTL,
			TRANSLATE_FURTHER_PROTECTION_FAULT_ENABLE_DEFAULT,
			value);
	tmp = REG_SET_FIELD(tmp, VM_L2_PROTECTION_FAULT_CNTL,
			NACK_PROTECTION_FAULT_ENABLE_DEFAULT, value);
	tmp = REG_SET_FIELD(tmp, VM_L2_PROTECTION_FAULT_CNTL,
			DUMMY_PAGE_PROTECTION_FAULT_ENABLE_DEFAULT, value);
	tmp = REG_SET_FIELD(tmp, VM_L2_PROTECTION_FAULT_CNTL,
			VALID_PROTECTION_FAULT_ENABLE_DEFAULT, value);
	tmp = REG_SET_FIELD(tmp, VM_L2_PROTECTION_FAULT_CNTL,
			READ_PROTECTION_FAULT_ENABLE_DEFAULT, value);
	tmp = REG_SET_FIELD(tmp, VM_L2_PROTECTION_FAULT_CNTL,
			WRITE_PROTECTION_FAULT_ENABLE_DEFAULT, value);
	tmp = REG_SET_FIELD(tmp, VM_L2_PROTECTION_FAULT_CNTL,
			EXECUTE_PROTECTION_FAULT_ENABLE_DEFAULT, value);
	WREG32_SOC15(GC, 0, mmVM_L2_PROTECTION_FAULT_CNTL, tmp);
}

void gfxhub_v1_0_init(struct amdgpu_device *adev)
{
	struct amdgpu_vmhub *hub = &adev->vmhub[AMDGPU_GFXHUB];

	hub->ctx0_ptb_addr_lo32 =
		SOC15_REG_OFFSET(GC, 0,
				 mmVM_CONTEXT0_PAGE_TABLE_BASE_ADDR_LO32);
	hub->ctx0_ptb_addr_hi32 =
		SOC15_REG_OFFSET(GC, 0,
				 mmVM_CONTEXT0_PAGE_TABLE_BASE_ADDR_HI32);
	hub->vm_inv_eng0_req =
		SOC15_REG_OFFSET(GC, 0, mmVM_INVALIDATE_ENG0_REQ);
	hub->vm_inv_eng0_ack =
		SOC15_REG_OFFSET(GC, 0, mmVM_INVALIDATE_ENG0_ACK);
	hub->vm_context0_cntl =
		SOC15_REG_OFFSET(GC, 0, mmVM_CONTEXT0_CNTL);
	hub->vm_l2_pro_fault_status =
		SOC15_REG_OFFSET(GC, 0, mmVM_L2_PROTECTION_FAULT_STATUS);
	hub->vm_l2_pro_fault_cntl =
		SOC15_REG_OFFSET(GC, 0, mmVM_L2_PROTECTION_FAULT_CNTL);
}<|MERGE_RESOLUTION|>--- conflicted
+++ resolved
@@ -206,20 +206,13 @@
 		tmp = REG_SET_FIELD(tmp, VM_CONTEXT1_CNTL,
 				PAGE_TABLE_BLOCK_SIZE,
 				adev->vm_manager.block_size - 9);
-<<<<<<< HEAD
 		/* Send no-retry XNACK on fault to suppress VM fault storm. */
 		tmp = REG_SET_FIELD(tmp, VM_CONTEXT1_CNTL,
 				    RETRY_PERMISSION_OR_INVALID_PAGE_FAULT, 0);
-		WREG32(SOC15_REG_OFFSET(GC, 0, mmVM_CONTEXT1_CNTL) + i, tmp);
-		WREG32(SOC15_REG_OFFSET(GC, 0, mmVM_CONTEXT1_PAGE_TABLE_START_ADDR_LO32) + i*2, 0);
-		WREG32(SOC15_REG_OFFSET(GC, 0, mmVM_CONTEXT1_PAGE_TABLE_START_ADDR_HI32) + i*2, 0);
-		WREG32(SOC15_REG_OFFSET(GC, 0, mmVM_CONTEXT1_PAGE_TABLE_END_ADDR_LO32) + i*2,
-=======
 		WREG32_SOC15_OFFSET(GC, 0, mmVM_CONTEXT1_CNTL, i, tmp);
 		WREG32_SOC15_OFFSET(GC, 0, mmVM_CONTEXT1_PAGE_TABLE_START_ADDR_LO32, i*2, 0);
 		WREG32_SOC15_OFFSET(GC, 0, mmVM_CONTEXT1_PAGE_TABLE_START_ADDR_HI32, i*2, 0);
 		WREG32_SOC15_OFFSET(GC, 0, mmVM_CONTEXT1_PAGE_TABLE_END_ADDR_LO32,  i*2,
->>>>>>> aade0956
 			lower_32_bits(adev->vm_manager.max_pfn - 1));
 		WREG32_SOC15_OFFSET(GC, 0, mmVM_CONTEXT1_PAGE_TABLE_END_ADDR_HI32, i*2,
 			upper_32_bits(adev->vm_manager.max_pfn - 1));
