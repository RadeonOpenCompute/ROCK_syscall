/*
 * Copyright 2014 Advanced Micro Devices, Inc.
 *
 * Permission is hereby granted, free of charge, to any person obtaining a
 * copy of this software and associated documentation files (the "Software"),
 * to deal in the Software without restriction, including without limitation
 * the rights to use, copy, modify, merge, publish, distribute, sublicense,
 * and/or sell copies of the Software, and to permit persons to whom the
 * Software is furnished to do so, subject to the following conditions:
 *
 * The above copyright notice and this permission notice shall be included in
 * all copies or substantial portions of the Software.
 *
 * THE SOFTWARE IS PROVIDED "AS IS", WITHOUT WARRANTY OF ANY KIND, EXPRESS OR
 * IMPLIED, INCLUDING BUT NOT LIMITED TO THE WARRANTIES OF MERCHANTABILITY,
 * FITNESS FOR A PARTICULAR PURPOSE AND NONINFRINGEMENT.  IN NO EVENT SHALL
 * THE COPYRIGHT HOLDER(S) OR AUTHOR(S) BE LIABLE FOR ANY CLAIM, DAMAGES OR
 * OTHER LIABILITY, WHETHER IN AN ACTION OF CONTRACT, TORT OR OTHERWISE,
 * ARISING FROM, OUT OF OR IN CONNECTION WITH THE SOFTWARE OR THE USE OR
 * OTHER DEALINGS IN THE SOFTWARE.
 *
 */

#ifndef KFD_DEVICE_QUEUE_MANAGER_H_
#define KFD_DEVICE_QUEUE_MANAGER_H_

#include <linux/rwsem.h>
#include <linux/list.h>
#include "kfd_priv.h"
#include "kfd_mqd_manager.h"

<<<<<<< HEAD
#define KFD_HIQ_TIMEOUT				(500)
#define KFD_UNMAP_LATENCY_MS			(4000)
#define QUEUE_PREEMPT_DEFAULT_TIMEOUT_MS (2 * KFD_UNMAP_LATENCY_MS + 1000)

#define QUEUES_PER_PIPE				(8)
#define PIPE_PER_ME_CP_SCHEDULING		(3)
=======
#define QUEUE_PREEMPT_DEFAULT_TIMEOUT_MS	(500)
#define CIK_VMID_NUM				(8)
#define KFD_VMID_START_OFFSET			(8)
#define VMID_PER_DEVICE				CIK_VMID_NUM
>>>>>>> aade0956
#define KFD_DQM_FIRST_PIPE			(0)
#define CIK_SDMA_QUEUES				(4)
#define CIK_SDMA_QUEUES_PER_ENGINE		(2)
#define CIK_SDMA_ENGINE_NUM			(2)

struct device_process_node {
	struct qcm_process_device *qpd;
	struct list_head list;
};

/**
 * struct device_queue_manager_ops
 *
 * @create_queue: Queue creation routine.
 *
 * @destroy_queue: Queue destruction routine.
 *
 * @update_queue: Queue update routine.
 *
 * @get_mqd_manager: Returns the mqd manager according to the mqd type.
 *
 * @exeute_queues: Dispatches the queues list to the H/W.
 *
 * @register_process: This routine associates a specific process with device.
 *
 * @unregister_process: destroys the associations between process to device.
 *
 * @initialize: Initializes the pipelines and memory module for that device.
 *
 * @start: Initializes the resources/modules the the device needs for queues
 * execution. This function is called on device initialization and after the
 * system woke up after suspension.
 *
 * @stop: This routine stops execution of all the active queue running on the
 * H/W and basically this function called on system suspend.
 *
 * @uninitialize: Destroys all the device queue manager resources allocated in
 * initialize routine.
 *
 * @create_kernel_queue: Creates kernel queue. Used for debug queue.
 *
 * @destroy_kernel_queue: Destroys kernel queue. Used for debug queue.
 *
 * @set_cache_memory_policy: Sets memory policy (cached/ non cached) for the
 * memory apertures.
 *
 * @set_page_directory_base: Sets the PD base address (GPU local memory)
 * in all the queues of the relevant process running on the specified device.
 * It preempts the queues, updates the value and execute the runlist again.
 *
 * @process_termination: Clears all process queues belongs to that device.
 *
 * @get_wave_state: Retrieves context save state and optionally copies the
 * control stack, if kept in the MQD, to the given userspace address.
 */

struct device_queue_manager_ops {
	int	(*create_queue)(struct device_queue_manager *dqm,
				struct queue *q,
				struct qcm_process_device *qpd,
				int *allocate_vmid);

	int	(*destroy_queue)(struct device_queue_manager *dqm,
				struct qcm_process_device *qpd,
				struct queue *q);

	int	(*update_queue)(struct device_queue_manager *dqm,
				struct queue *q);

	struct mqd_manager * (*get_mqd_manager)
					(struct device_queue_manager *dqm,
					enum KFD_MQD_TYPE type);

	int	(*register_process)(struct device_queue_manager *dqm,
					struct qcm_process_device *qpd);

	int	(*unregister_process)(struct device_queue_manager *dqm,
					struct qcm_process_device *qpd);

	int	(*initialize)(struct device_queue_manager *dqm);
	int	(*start)(struct device_queue_manager *dqm);
	int	(*stop)(struct device_queue_manager *dqm);
	void	(*uninitialize)(struct device_queue_manager *dqm);
	int	(*create_kernel_queue)(struct device_queue_manager *dqm,
					struct kernel_queue *kq,
					struct qcm_process_device *qpd);

	void	(*destroy_kernel_queue)(struct device_queue_manager *dqm,
					struct kernel_queue *kq,
					struct qcm_process_device *qpd);

	bool	(*set_cache_memory_policy)(struct device_queue_manager *dqm,
					   struct qcm_process_device *qpd,
					   enum cache_policy default_policy,
					   enum cache_policy alternate_policy,
					   void __user *alternate_aperture_base,
					   uint64_t alternate_aperture_size);

	int	(*set_trap_handler)(struct device_queue_manager *dqm,
				    struct qcm_process_device *qpd,
				    uint64_t tba_addr,
				    uint64_t tma_addr);

	int (*process_termination)(struct device_queue_manager *dqm,
			struct qcm_process_device *qpd);

	int	(*get_wave_state)(struct device_queue_manager *dqm,
				  struct queue *q,
				  void __user *ctl_stack,
				  u32 *ctl_stack_used_size,
				  u32 *save_area_used_size);
};

struct device_queue_manager_asic_ops {
	int	(*update_qpd)(struct device_queue_manager *dqm,
					struct qcm_process_device *qpd);
	int	(*init_cpsch)(struct device_queue_manager *dqm);
	bool	(*set_cache_memory_policy)(struct device_queue_manager *dqm,
					   struct qcm_process_device *qpd,
					   enum cache_policy default_policy,
					   enum cache_policy alternate_policy,
					   void __user *alternate_aperture_base,
					   uint64_t alternate_aperture_size);
	void	(*init_sdma_vm)(struct device_queue_manager *dqm,
				struct queue *q,
				struct qcm_process_device *qpd);
};

/**
 * struct device_queue_manager
 *
 * This struct is a base class for the kfd queues scheduler in the
 * device level. The device base class should expose the basic operations
 * for queue creation and queue destruction. This base class hides the
 * scheduling mode of the driver and the specific implementation of the
 * concrete device. This class is the only class in the queues scheduler
 * that configures the H/W.
 *
 */

struct device_queue_manager {
	struct device_queue_manager_ops ops;
	struct device_queue_manager_asic_ops asic_ops;

	struct mqd_manager	*mqds[KFD_MQD_TYPE_MAX];
	struct packet_manager	packets;
	struct kfd_dev		*dev;
	struct mutex		lock;
	struct list_head	queues;
	unsigned int		processes_count;
	unsigned int		queue_count;
	unsigned int		sdma_queue_count;
	unsigned int		total_queue_count;
	unsigned int		next_pipe_to_allocate;
	unsigned int		*allocated_queues;
	unsigned int		sdma_bitmap;
	unsigned int		vmid_bitmap;
	uint64_t		pipelines_addr;
	struct kfd_mem_obj	*pipeline_mem;
	uint64_t		fence_gpu_addr;
	unsigned int		*fence_addr;
	struct kfd_mem_obj	*fence_mem;
	bool			active_runlist;
	int			sched_policy;
};

void device_queue_manager_init_cik(
		struct device_queue_manager_asic_ops *asic_ops);
void device_queue_manager_init_cik_hawaii(
		struct device_queue_manager_asic_ops *asic_ops);
void device_queue_manager_init_vi(
		struct device_queue_manager_asic_ops *asic_ops);
void device_queue_manager_init_vi_tonga(
		struct device_queue_manager_asic_ops *asic_ops);
void device_queue_manager_init_v9_vega10(
		struct device_queue_manager_asic_ops *asic_ops);
void program_sh_mem_settings(struct device_queue_manager *dqm,
					struct qcm_process_device *qpd);
unsigned int get_mec_num(struct device_queue_manager *dqm);
unsigned int get_queues_num(struct device_queue_manager *dqm);
unsigned int get_queues_per_pipe(struct device_queue_manager *dqm);
unsigned int get_pipes_per_mec(struct device_queue_manager *dqm);

int process_evict_queues(struct device_queue_manager *dqm,
		struct qcm_process_device *qpd);
int process_restore_queues(struct device_queue_manager *dqm,
		struct qcm_process_device *qpd);


static inline unsigned int get_sh_mem_bases_32(struct kfd_process_device *pdd)
{
	return (pdd->lds_base >> 16) & 0xFF;
}

/* This function is only useful for GFXv7 and v8 */
static inline unsigned int
get_sh_mem_bases_nybble_64(struct kfd_process_device *pdd)
{
	return (pdd->lds_base >> 60) & 0x0E;
}

#endif /* KFD_DEVICE_QUEUE_MANAGER_H_ */<|MERGE_RESOLUTION|>--- conflicted
+++ resolved
@@ -29,19 +29,10 @@
 #include "kfd_priv.h"
 #include "kfd_mqd_manager.h"
 
-<<<<<<< HEAD
 #define KFD_HIQ_TIMEOUT				(500)
 #define KFD_UNMAP_LATENCY_MS			(4000)
 #define QUEUE_PREEMPT_DEFAULT_TIMEOUT_MS (2 * KFD_UNMAP_LATENCY_MS + 1000)
 
-#define QUEUES_PER_PIPE				(8)
-#define PIPE_PER_ME_CP_SCHEDULING		(3)
-=======
-#define QUEUE_PREEMPT_DEFAULT_TIMEOUT_MS	(500)
-#define CIK_VMID_NUM				(8)
-#define KFD_VMID_START_OFFSET			(8)
-#define VMID_PER_DEVICE				CIK_VMID_NUM
->>>>>>> aade0956
 #define KFD_DQM_FIRST_PIPE			(0)
 #define CIK_SDMA_QUEUES				(4)
 #define CIK_SDMA_QUEUES_PER_ENGINE		(2)
