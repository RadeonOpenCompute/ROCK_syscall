/*
 * Copyright 2014 Advanced Micro Devices, Inc.
 *
 * Permission is hereby granted, free of charge, to any person obtaining a
 * copy of this software and associated documentation files (the "Software"),
 * to deal in the Software without restriction, including without limitation
 * the rights to use, copy, modify, merge, publish, distribute, sublicense,
 * and/or sell copies of the Software, and to permit persons to whom the
 * Software is furnished to do so, subject to the following conditions:
 *
 * The above copyright notice and this permission notice shall be included in
 * all copies or substantial portions of the Software.
 *
 * THE SOFTWARE IS PROVIDED "AS IS", WITHOUT WARRANTY OF ANY KIND, EXPRESS OR
 * IMPLIED, INCLUDING BUT NOT LIMITED TO THE WARRANTIES OF MERCHANTABILITY,
 * FITNESS FOR A PARTICULAR PURPOSE AND NONINFRINGEMENT.  IN NO EVENT SHALL
 * THE COPYRIGHT HOLDER(S) OR AUTHOR(S) BE LIABLE FOR ANY CLAIM, DAMAGES OR
 * OTHER LIABILITY, WHETHER IN AN ACTION OF CONTRACT, TORT OR OTHERWISE,
 * ARISING FROM, OUT OF OR IN CONNECTION WITH THE SOFTWARE OR THE USE OR
 * OTHER DEALINGS IN THE SOFTWARE.
 */

#include <linux/module.h>
#include <linux/fdtable.h>
#include <linux/uaccess.h>
#include <drm/drmP.h>
#include "radeon.h"
#include "cikd.h"
#include "cik_reg.h"
#include "radeon_kfd.h"
#include "radeon_ucode.h"
#include <linux/firmware.h>
#include "cik_structs.h"

#define CIK_PIPE_PER_MEC	(4)

static const uint32_t watchRegs[MAX_WATCH_ADDRESSES * ADDRESS_WATCH_REG_MAX] = {
	TCP_WATCH0_ADDR_H, TCP_WATCH0_ADDR_L, TCP_WATCH0_CNTL,
	TCP_WATCH1_ADDR_H, TCP_WATCH1_ADDR_L, TCP_WATCH1_CNTL,
	TCP_WATCH2_ADDR_H, TCP_WATCH2_ADDR_L, TCP_WATCH2_CNTL,
	TCP_WATCH3_ADDR_H, TCP_WATCH3_ADDR_L, TCP_WATCH3_CNTL
};

struct kgd_mem {
	union {
		struct {
			struct radeon_bo *bo;
			uint64_t gpu_addr;
			void *cpu_ptr;
		} data1;
		struct {
			struct mutex lock;
			struct radeon_bo *bo;
			struct radeon_bo_va *bo_va;
			bool mapped_to_gpu_memory;
		} data2;
	};
};
/* Helper functions*/
static int add_bo_to_vm(struct radeon_device *rdev, uint64_t va,
			struct radeon_vm *vm, struct radeon_bo *bo,
			struct radeon_bo_va **bo_va);
static int map_bo_to_gpuvm(struct radeon_device *rdev, struct radeon_bo *bo,
		struct radeon_bo_va *bo_va);
static int unmap_bo_from_gpuvm(struct radeon_device *rdev,
				struct radeon_bo_va *bo_va);
static void remove_bo_from_vm(struct radeon_device *rdev, struct radeon_bo *bo,
				struct radeon_bo_va *bo_va);

static int alloc_gtt_mem(struct kgd_dev *kgd, size_t size,
			void **mem_obj, uint64_t *gpu_addr,
			void **cpu_ptr);

static void free_gtt_mem(struct kgd_dev *kgd, void *mem_obj);

static void get_local_mem_info(struct kgd_dev *kgd,
		struct kfd_local_mem_info *mem_info);
static uint64_t get_gpu_clock_counter(struct kgd_dev *kgd);

static uint32_t get_max_engine_clock_in_mhz(struct kgd_dev *kgd);

static int create_process_vm(struct kgd_dev *kgd, void **vm, void **info);
static void destroy_process_vm(struct kgd_dev *kgd, void *vm);

static uint32_t get_process_page_dir(void *vm);

static int open_graphic_handle(struct kgd_dev *kgd, uint64_t va, void *vm, int fd, uint32_t handle, struct kgd_mem **mem);
static int map_memory_to_gpu(struct kgd_dev *kgd, struct kgd_mem *mem,
		void *vm);
static int unmap_memory_from_gpu(struct kgd_dev *kgd, struct kgd_mem *mem,
		void *vm);
static int alloc_memory_of_gpu(struct kgd_dev *kgd, uint64_t va, uint64_t size,
		void *vm, struct kgd_mem **mem,
		uint64_t *offset, void **kptr,
		uint32_t flags);
static int free_memory_of_gpu(struct kgd_dev *kgd, struct kgd_mem *mem,
			      void *vm);

static uint16_t get_fw_version(struct kgd_dev *kgd, enum kgd_engine_type type);

/*
 * Register access functions
 */

static void kgd_program_sh_mem_settings(struct kgd_dev *kgd, uint32_t vmid,
		uint32_t sh_mem_config,	uint32_t sh_mem_ape1_base,
		uint32_t sh_mem_ape1_limit, uint32_t sh_mem_bases);

static int kgd_set_pasid_vmid_mapping(struct kgd_dev *kgd, unsigned int pasid,
					unsigned int vmid);

static int kgd_init_pipeline(struct kgd_dev *kgd, uint32_t pipe_id,
				uint32_t hpd_size, uint64_t hpd_gpu_addr);
static int kgd_init_interrupts(struct kgd_dev *kgd, uint32_t pipe_id);
static int kgd_hqd_load(struct kgd_dev *kgd, void *mqd, uint32_t pipe_id,
			uint32_t queue_id, uint32_t __user *wptr,
			uint32_t wptr_shift, uint32_t wptr_mask,
			struct mm_struct *mm);
static int kgd_hqd_sdma_load(struct kgd_dev *kgd, void *mqd,
			     uint32_t __user *wptr, struct mm_struct *mm);
static bool kgd_hqd_is_occupied(struct kgd_dev *kgd, uint64_t queue_address,
				uint32_t pipe_id, uint32_t queue_id);

static int kgd_hqd_destroy(struct kgd_dev *kgd, uint32_t reset_type,
				unsigned int timeout, uint32_t pipe_id,
				uint32_t queue_id);
static bool kgd_hqd_sdma_is_occupied(struct kgd_dev *kgd, void *mqd);
static int kgd_hqd_sdma_destroy(struct kgd_dev *kgd, void *mqd,
				unsigned int timeout);
static int kgd_address_watch_disable(struct kgd_dev *kgd);
static int kgd_address_watch_execute(struct kgd_dev *kgd,
					unsigned int watch_point_id,
					uint32_t cntl_val,
					uint32_t addr_hi,
					uint32_t addr_lo);
static int kgd_wave_control_execute(struct kgd_dev *kgd,
					uint32_t gfx_index_val,
					uint32_t sq_cmd);
static uint32_t kgd_address_watch_get_offset(struct kgd_dev *kgd,
					unsigned int watch_point_id,
					unsigned int reg_offset);

static bool get_atc_vmid_pasid_mapping_valid(struct kgd_dev *kgd, uint8_t vmid);
static uint16_t get_atc_vmid_pasid_mapping_pasid(struct kgd_dev *kgd,
							uint8_t vmid);
static void write_vmid_invalidate_request(struct kgd_dev *kgd, uint8_t vmid);
static void set_num_of_requests(struct kgd_dev *dev, uint8_t num_of_req);
static void get_cu_info(struct kgd_dev *kgd, struct kfd_cu_info *cu_info);
static int alloc_memory_of_scratch(struct kgd_dev *kgd,
					 uint64_t va, uint32_t vmid);
static int write_config_static_mem(struct kgd_dev *kgd, bool swizzle_enable,
		uint8_t element_size, uint8_t index_stride, uint8_t mtype);
static int mmap_bo(struct kgd_dev *kgd, struct vm_area_struct *vma);
static int map_gtt_bo_to_kernel(struct kgd_dev *kgd,
			struct kgd_mem *mem, void **kptr);
static void set_vm_context_page_table_base(struct kgd_dev *kgd, uint32_t vmid,
			uint32_t page_table_base);

static const struct kfd2kgd_calls kfd2kgd = {
	.init_gtt_mem_allocation = alloc_gtt_mem,
	.free_gtt_mem = free_gtt_mem,
	.get_local_mem_info = get_local_mem_info,
	.get_gpu_clock_counter = get_gpu_clock_counter,
	.get_max_engine_clock_in_mhz = get_max_engine_clock_in_mhz,
	.create_process_vm = create_process_vm,
	.destroy_process_vm = destroy_process_vm,
	.get_process_page_dir = get_process_page_dir,
	.open_graphic_handle = open_graphic_handle,
	.program_sh_mem_settings = kgd_program_sh_mem_settings,
	.set_pasid_vmid_mapping = kgd_set_pasid_vmid_mapping,
	.init_pipeline = kgd_init_pipeline,
	.init_interrupts = kgd_init_interrupts,
	.hqd_load = kgd_hqd_load,
	.hqd_sdma_load = kgd_hqd_sdma_load,
	.hqd_is_occupied = kgd_hqd_is_occupied,
	.hqd_sdma_is_occupied = kgd_hqd_sdma_is_occupied,
	.hqd_destroy = kgd_hqd_destroy,
	.hqd_sdma_destroy = kgd_hqd_sdma_destroy,
	.address_watch_disable = kgd_address_watch_disable,
	.address_watch_execute = kgd_address_watch_execute,
	.wave_control_execute = kgd_wave_control_execute,
	.address_watch_get_offset = kgd_address_watch_get_offset,
	.get_atc_vmid_pasid_mapping_pasid = get_atc_vmid_pasid_mapping_pasid,
	.get_atc_vmid_pasid_mapping_valid = get_atc_vmid_pasid_mapping_valid,
	.write_vmid_invalidate_request = write_vmid_invalidate_request,
	.alloc_memory_of_gpu = alloc_memory_of_gpu,
	.free_memory_of_gpu = free_memory_of_gpu,
	.map_memory_to_gpu = map_memory_to_gpu,
	.unmap_memory_to_gpu = unmap_memory_from_gpu,
	.get_fw_version = get_fw_version,
	.set_num_of_requests = set_num_of_requests,
	.get_cu_info = get_cu_info,
	.alloc_memory_of_scratch = alloc_memory_of_scratch,
	.write_config_static_mem = write_config_static_mem,
	.mmap_bo = mmap_bo,
	.map_gtt_bo_to_kernel = map_gtt_bo_to_kernel,
	.set_vm_context_page_table_base = set_vm_context_page_table_base,
};

static const struct kgd2kfd_calls *kgd2kfd;

int radeon_kfd_init(void)
{
	int ret;

#if defined(CONFIG_HSA_AMD_MODULE)
	int (*kgd2kfd_init_p)(unsigned, const struct kgd2kfd_calls**);

	kgd2kfd_init_p = symbol_request(kgd2kfd_init);

	if (kgd2kfd_init_p == NULL)
		return -ENOENT;

	ret = kgd2kfd_init_p(KFD_INTERFACE_VERSION, &kgd2kfd);
	if (ret) {
		symbol_put(kgd2kfd_init);
		kgd2kfd = NULL;
	}

#elif defined(CONFIG_HSA_AMD)
	ret = kgd2kfd_init(KFD_INTERFACE_VERSION, &kgd2kfd);
	if (ret)
		kgd2kfd = NULL;

#else
	ret = -ENOENT;
#endif

	return ret;
}

void radeon_kfd_fini(void)
{
	if (kgd2kfd) {
		kgd2kfd->exit();
		symbol_put(kgd2kfd_init);
	}
}

void radeon_kfd_device_probe(struct radeon_device *rdev)
{
	if (kgd2kfd)
		rdev->kfd = kgd2kfd->probe((struct kgd_dev *)rdev,
			rdev->pdev, &kfd2kgd);
}

void radeon_kfd_device_init(struct radeon_device *rdev)
{
	int i, queue, pipe, mec;

	if (rdev->kfd) {
		struct kgd2kfd_shared_resources gpu_resources = {
			.compute_vmid_bitmap = 0xFF00,
<<<<<<< HEAD

			.first_compute_pipe = 1,
			.compute_pipe_count = 4 - 1,
			.gpuvm_size = (uint64_t)radeon_vm_size << 30
=======
			.num_mec = 1,
			.num_pipe_per_mec = 4,
			.num_queue_per_pipe = 8
>>>>>>> aade0956
		};

		bitmap_zero(gpu_resources.queue_bitmap, KGD_MAX_QUEUES);

		for (i = 0; i < KGD_MAX_QUEUES; ++i) {
			queue = i % gpu_resources.num_queue_per_pipe;
			pipe = (i / gpu_resources.num_queue_per_pipe)
				% gpu_resources.num_pipe_per_mec;
			mec = (i / gpu_resources.num_queue_per_pipe)
				/ gpu_resources.num_pipe_per_mec;

			if (mec == 0 && pipe > 0)
				set_bit(i, gpu_resources.queue_bitmap);
		}

		radeon_doorbell_get_kfd_info(rdev,
				&gpu_resources.doorbell_physical_address,
				&gpu_resources.doorbell_aperture_size,
				&gpu_resources.doorbell_start_offset);

		kgd2kfd->device_init(rdev->kfd, &gpu_resources);
	}
}

void radeon_kfd_device_fini(struct radeon_device *rdev)
{
	if (rdev->kfd) {
		kgd2kfd->device_exit(rdev->kfd);
		rdev->kfd = NULL;
	}
}

void radeon_kfd_interrupt(struct radeon_device *rdev, const void *ih_ring_entry)
{
	if (rdev->kfd)
		kgd2kfd->interrupt(rdev->kfd, ih_ring_entry);
}

void radeon_kfd_suspend(struct radeon_device *rdev)
{
	if (rdev->kfd)
		kgd2kfd->suspend(rdev->kfd);
}

int radeon_kfd_resume(struct radeon_device *rdev)
{
	int r = 0;

	if (rdev->kfd)
		r = kgd2kfd->resume(rdev->kfd);

	return r;
}

static int alloc_gtt_mem(struct kgd_dev *kgd, size_t size,
			void **mem_obj, uint64_t *gpu_addr,
			void **cpu_ptr)
{
	struct radeon_device *rdev = (struct radeon_device *)kgd;
	struct kgd_mem **mem = (struct kgd_mem **) mem_obj;
	int r;

	BUG_ON(kgd == NULL);
	BUG_ON(gpu_addr == NULL);
	BUG_ON(cpu_ptr == NULL);

	*mem = kmalloc(sizeof(struct kgd_mem), GFP_KERNEL);
	if ((*mem) == NULL)
		return -ENOMEM;

	r = radeon_bo_create(rdev, size, PAGE_SIZE, true, RADEON_GEM_DOMAIN_GTT,
				RADEON_GEM_GTT_WC, NULL, NULL,
				&(*mem)->data1.bo);
	if (r) {
		dev_err(rdev->dev,
			"failed to allocate BO for amdkfd (%d)\n", r);
		return r;
	}

	/* map the buffer */
	r = radeon_bo_reserve((*mem)->data1.bo, true);
	if (r) {
		dev_err(rdev->dev, "(%d) failed to reserve bo for amdkfd\n", r);
		goto allocate_mem_reserve_bo_failed;
	}

	r = radeon_bo_pin((*mem)->data1.bo, RADEON_GEM_DOMAIN_GTT,
				&(*mem)->data1.gpu_addr);
	if (r) {
		dev_err(rdev->dev, "(%d) failed to pin bo for amdkfd\n", r);
		goto allocate_mem_pin_bo_failed;
	}
	*gpu_addr = (*mem)->data1.gpu_addr;

	r = radeon_bo_kmap((*mem)->data1.bo, &(*mem)->data1.cpu_ptr);
	if (r) {
		dev_err(rdev->dev,
			"(%d) failed to map bo to kernel for amdkfd\n", r);
		goto allocate_mem_kmap_bo_failed;
	}
	*cpu_ptr = (*mem)->data1.cpu_ptr;

	radeon_bo_unreserve((*mem)->data1.bo);

	return 0;

allocate_mem_kmap_bo_failed:
	radeon_bo_unpin((*mem)->data1.bo);
allocate_mem_pin_bo_failed:
	radeon_bo_unreserve((*mem)->data1.bo);
allocate_mem_reserve_bo_failed:
	radeon_bo_unref(&(*mem)->data1.bo);

	return r;
}

static void free_gtt_mem(struct kgd_dev *kgd, void *mem_obj)
{
	struct kgd_mem *mem = (struct kgd_mem *) mem_obj;

	BUG_ON(mem == NULL);

	radeon_bo_reserve(mem->data1.bo, true);
	radeon_bo_kunmap(mem->data1.bo);
	radeon_bo_unpin(mem->data1.bo);
	radeon_bo_unreserve(mem->data1.bo);
	radeon_bo_unref(&(mem->data1.bo));
	kfree(mem);
}

void get_local_mem_info(struct kgd_dev *kgd,
			struct kfd_local_mem_info *mem_info)
{
	struct radeon_device *rdev = (struct radeon_device *)kgd;

	BUG_ON(kgd == NULL);

	memset(mem_info, 0, sizeof(*mem_info));
	mem_info->local_mem_size_public = rdev->mc.visible_vram_size;
			mem_info->local_mem_size_private =
					rdev->mc.real_vram_size -
					rdev->mc.visible_vram_size;
	mem_info->vram_width = rdev->mc.vram_width;
	mem_info->mem_clk_max = radeon_dpm_get_mclk(rdev, false);
}

static uint64_t get_gpu_clock_counter(struct kgd_dev *kgd)
{
	struct radeon_device *rdev = (struct radeon_device *)kgd;

	return rdev->asic->get_gpu_clock_counter(rdev);
}

static uint32_t get_max_engine_clock_in_mhz(struct kgd_dev *kgd)
{
	struct radeon_device *rdev = (struct radeon_device *)kgd;

	/* The sclk is in quantas of 10kHz */
	return rdev->pm.dpm.dyn_state.max_clock_voltage_on_ac.sclk / 100;
}

/*
 * Creates a VM context for HSA process
 */
static int create_process_vm(struct kgd_dev *kgd, void **vm, void **info)
{
	int ret;
	struct radeon_vm *new_vm;
	struct radeon_device *rdev = (struct radeon_device *) kgd;

	BUG_ON(kgd == NULL);
	BUG_ON(vm == NULL);

	new_vm = kzalloc(sizeof(struct radeon_vm), GFP_KERNEL);
	if (new_vm == NULL)
		return -ENOMEM;

	/* Initialize the VM context, allocate the page directory and zero it */
	ret = radeon_vm_init(rdev, new_vm);
	if (ret != 0) {
		/* Undo everything related to the new VM context */
		radeon_vm_fini(rdev, new_vm);
		kfree(new_vm);
		new_vm = NULL;
	}

	*vm = (void *) new_vm;

	pr_debug("Created process vm with address %p\n", *vm);

	return ret;
}

/*
 * Destroys a VM context of HSA process
 */
static void destroy_process_vm(struct kgd_dev *kgd, void *vm)
{
	struct radeon_device *rdev = (struct radeon_device *) kgd;
	struct radeon_vm *rvm = (struct radeon_vm *) vm;

	BUG_ON(kgd == NULL);
	BUG_ON(vm == NULL);

	pr_debug("Destroying process vm with address %p\n", vm);

	/* Release the VM context */
	radeon_vm_fini(rdev, rvm);
	kfree(vm);
}

static uint32_t get_process_page_dir(void *vm)
{
	struct radeon_vm *rvm = (struct radeon_vm *) vm;
	struct radeon_vm_id *vm_id;

	BUG_ON(rvm == NULL);

	vm_id = &rvm->ids[CAYMAN_RING_TYPE_CP1_INDEX];

	return vm_id->pd_gpu_addr >> RADEON_GPU_PAGE_SHIFT;
}

static int open_graphic_handle(struct kgd_dev *kgd, uint64_t va, void *vm,
				int fd, uint32_t handle, struct kgd_mem **mem)
{
	struct radeon_device *rdev = (struct radeon_device *) kgd;
	int ret;
	struct radeon_bo_va *bo_va;
	struct radeon_bo *bo;
	struct file *filp;
	struct drm_gem_object *gem_obj;

	BUG_ON(kgd == NULL);
	BUG_ON(kgd == NULL);
	BUG_ON(mem == NULL);
	BUG_ON(vm == NULL);

	*mem = kzalloc(sizeof(struct kgd_mem), GFP_KERNEL);
	if (!*mem) {
		ret = -ENOMEM;
		goto err;
	}
	mutex_init(&(*mem)->data2.lock);

	/* Translate fd to file */
	rcu_read_lock();
	filp = fcheck(fd);
	rcu_read_unlock();

	BUG_ON(filp == NULL);

	/* Get object by handle*/
	gem_obj = drm_gem_object_lookup(filp->private_data, handle);
	BUG_ON(gem_obj == NULL);

	/* No need to increment GEM refcount*/
	drm_gem_object_unreference(gem_obj);

	bo = gem_to_radeon_bo(gem_obj);

	/* Inc TTM refcount*/
	ttm_bo_reference(&bo->tbo);

	ret = add_bo_to_vm(rdev, va, vm, bo, &bo_va);
	if (ret != 0)
		goto err_map;

	/* The allocated BO, PD and appropriate PTs are pinned, virtual to MC address mapping created */
	ret = map_bo_to_gpuvm(rdev, bo, bo_va);
	if (ret != 0)
		goto err_failed_to_pin_bo;

	(*mem)->data2.bo = bo;
	(*mem)->data2.bo_va = bo_va;
	return 0;

err_failed_to_pin_bo:
	remove_bo_from_vm(rdev, bo, bo_va);
err_map:
	radeon_bo_unref(&bo);
	kfree(*mem);
err:
	return ret;
}

static inline struct radeon_device *get_radeon_device(struct kgd_dev *kgd)
{
	return (struct radeon_device *)kgd;
}

static void write_register(struct kgd_dev *kgd, uint32_t offset, uint32_t value)
{
	struct radeon_device *rdev = get_radeon_device(kgd);

	writel(value, (void __iomem *)(rdev->rmmio + offset));
}

static uint32_t read_register(struct kgd_dev *kgd, uint32_t offset)
{
	struct radeon_device *rdev = get_radeon_device(kgd);

	return readl((void __iomem *)(rdev->rmmio + offset));
}

static void lock_srbm(struct kgd_dev *kgd, uint32_t mec, uint32_t pipe,
			uint32_t queue, uint32_t vmid)
{
	struct radeon_device *rdev = get_radeon_device(kgd);
	uint32_t value = PIPEID(pipe) | MEID(mec) | VMID(vmid) | QUEUEID(queue);

	mutex_lock(&rdev->srbm_mutex);
	write_register(kgd, SRBM_GFX_CNTL, value);
}

static void unlock_srbm(struct kgd_dev *kgd)
{
	struct radeon_device *rdev = get_radeon_device(kgd);

	write_register(kgd, SRBM_GFX_CNTL, 0);
	mutex_unlock(&rdev->srbm_mutex);
}

static void acquire_queue(struct kgd_dev *kgd, uint32_t pipe_id,
				uint32_t queue_id)
{
	uint32_t mec = (++pipe_id / CIK_PIPE_PER_MEC) + 1;
	uint32_t pipe = (pipe_id % CIK_PIPE_PER_MEC);

	lock_srbm(kgd, mec, pipe, queue_id, 0);
}

static void release_queue(struct kgd_dev *kgd)
{
	unlock_srbm(kgd);
}

static void kgd_program_sh_mem_settings(struct kgd_dev *kgd, uint32_t vmid,
					uint32_t sh_mem_config,
					uint32_t sh_mem_ape1_base,
					uint32_t sh_mem_ape1_limit,
					uint32_t sh_mem_bases)
{
	lock_srbm(kgd, 0, 0, 0, vmid);

	write_register(kgd, SH_MEM_CONFIG, sh_mem_config);
	write_register(kgd, SH_MEM_APE1_BASE, sh_mem_ape1_base);
	write_register(kgd, SH_MEM_APE1_LIMIT, sh_mem_ape1_limit);
	write_register(kgd, SH_MEM_BASES, sh_mem_bases);

	unlock_srbm(kgd);
}

static int kgd_set_pasid_vmid_mapping(struct kgd_dev *kgd, unsigned int pasid,
					unsigned int vmid)
{
	/*
	 * We have to assume that there is no outstanding mapping.
	 * The ATC_VMID_PASID_MAPPING_UPDATE_STATUS bit could be 0
	 * because a mapping is in progress or because a mapping finished and
	 * the SW cleared it.
	 * So the protocol is to always wait & clear.
	 */
	uint32_t pasid_mapping = (pasid == 0) ? 0 : (uint32_t)pasid | 
					ATC_VMID_PASID_MAPPING_VALID_MASK;

	write_register(kgd, ATC_VMID0_PASID_MAPPING + vmid*sizeof(uint32_t),
			pasid_mapping);

	while (!(read_register(kgd, ATC_VMID_PASID_MAPPING_UPDATE_STATUS) &
								(1U << vmid)))
		cpu_relax();
	write_register(kgd, ATC_VMID_PASID_MAPPING_UPDATE_STATUS, 1U << vmid);

	/* Mapping vmid to pasid also for IH block */
	write_register(kgd, IH_VMID_0_LUT + vmid * sizeof(uint32_t),
			pasid_mapping);

	return 0;
}

static int kgd_init_pipeline(struct kgd_dev *kgd, uint32_t pipe_id,
				uint32_t hpd_size, uint64_t hpd_gpu_addr)
{
	/* nothing to do here */
	return 0;
}

static int kgd_init_interrupts(struct kgd_dev *kgd, uint32_t pipe_id)
{
	uint32_t mec;
	uint32_t pipe;

	mec = (++pipe_id / CIK_PIPE_PER_MEC) + 1;
	pipe = (pipe_id % CIK_PIPE_PER_MEC);

	lock_srbm(kgd, mec, pipe, 0, 0);

	write_register(kgd, CPC_INT_CNTL,
			TIME_STAMP_INT_ENABLE | OPCODE_ERROR_INT_ENABLE);

	unlock_srbm(kgd);

	return 0;
}

static inline uint32_t get_sdma_base_addr(struct cik_sdma_rlc_registers *m)
{
	uint32_t retval;

	retval = m->sdma_engine_id * SDMA1_REGISTER_OFFSET +
			m->sdma_queue_id * KFD_CIK_SDMA_QUEUE_OFFSET;

	pr_debug("kfd: sdma base address: 0x%x\n", retval);

	return retval;
}

static inline struct cik_mqd *get_mqd(void *mqd)
{
	return (struct cik_mqd *)mqd;
}

static inline struct cik_sdma_rlc_registers *get_sdma_mqd(void *mqd)
{
	return (struct cik_sdma_rlc_registers *)mqd;
}

static int kgd_hqd_load(struct kgd_dev *kgd, void *mqd, uint32_t pipe_id,
			uint32_t queue_id, uint32_t __user *wptr,
			uint32_t wptr_shift, uint32_t wptr_mask,
			struct mm_struct *mm)
{
	uint32_t wptr_shadow, is_wptr_shadow_valid;
	struct cik_mqd *m;

	m = get_mqd(mqd);

	is_wptr_shadow_valid = !get_user(wptr_shadow, wptr);

	acquire_queue(kgd, pipe_id, queue_id);

	write_register(kgd, COMPUTE_STATIC_THREAD_MGMT_SE0,
			m->compute_static_thread_mgmt_se0);
	write_register(kgd, COMPUTE_STATIC_THREAD_MGMT_SE1,
			m->compute_static_thread_mgmt_se1);
	write_register(kgd, COMPUTE_STATIC_THREAD_MGMT_SE2,
			m->compute_static_thread_mgmt_se2);
	write_register(kgd, COMPUTE_STATIC_THREAD_MGMT_SE3,
			m->compute_static_thread_mgmt_se3);

	write_register(kgd, CP_MQD_BASE_ADDR, m->cp_mqd_base_addr_lo);
	write_register(kgd, CP_MQD_BASE_ADDR_HI, m->cp_mqd_base_addr_hi);
	write_register(kgd, CP_MQD_CONTROL, m->cp_mqd_control);

	write_register(kgd, CP_HQD_PQ_BASE, m->cp_hqd_pq_base_lo);
	write_register(kgd, CP_HQD_PQ_BASE_HI, m->cp_hqd_pq_base_hi);
	write_register(kgd, CP_HQD_PQ_CONTROL, m->cp_hqd_pq_control);

	write_register(kgd, CP_HQD_IB_CONTROL, m->cp_hqd_ib_control);
	write_register(kgd, CP_HQD_IB_BASE_ADDR, m->cp_hqd_ib_base_addr_lo);
	write_register(kgd, CP_HQD_IB_BASE_ADDR_HI, m->cp_hqd_ib_base_addr_hi);

	write_register(kgd, CP_HQD_IB_RPTR, m->cp_hqd_ib_rptr);

	write_register(kgd, CP_HQD_PERSISTENT_STATE,
			m->cp_hqd_persistent_state);
	write_register(kgd, CP_HQD_SEMA_CMD, m->cp_hqd_sema_cmd);
	write_register(kgd, CP_HQD_MSG_TYPE, m->cp_hqd_msg_type);

	write_register(kgd, CP_HQD_ATOMIC0_PREOP_LO,
			m->cp_hqd_atomic0_preop_lo);

	write_register(kgd, CP_HQD_ATOMIC0_PREOP_HI,
			m->cp_hqd_atomic0_preop_hi);

	write_register(kgd, CP_HQD_ATOMIC1_PREOP_LO,
			m->cp_hqd_atomic1_preop_lo);

	write_register(kgd, CP_HQD_ATOMIC1_PREOP_HI,
			m->cp_hqd_atomic1_preop_hi);

	write_register(kgd, CP_HQD_PQ_RPTR_REPORT_ADDR,
			m->cp_hqd_pq_rptr_report_addr_lo);

	write_register(kgd, CP_HQD_PQ_RPTR_REPORT_ADDR_HI,
			m->cp_hqd_pq_rptr_report_addr_hi);

	write_register(kgd, CP_HQD_PQ_RPTR, m->cp_hqd_pq_rptr);

	write_register(kgd, CP_HQD_PQ_WPTR_POLL_ADDR,
			m->cp_hqd_pq_wptr_poll_addr_lo);

	write_register(kgd, CP_HQD_PQ_WPTR_POLL_ADDR_HI,
			m->cp_hqd_pq_wptr_poll_addr_hi);

	write_register(kgd, CP_HQD_PQ_DOORBELL_CONTROL,
			m->cp_hqd_pq_doorbell_control);

	write_register(kgd, CP_HQD_VMID, m->cp_hqd_vmid);

	write_register(kgd, CP_HQD_QUANTUM, m->cp_hqd_quantum);

	write_register(kgd, CP_HQD_PIPE_PRIORITY, m->cp_hqd_pipe_priority);
	write_register(kgd, CP_HQD_QUEUE_PRIORITY, m->cp_hqd_queue_priority);

	write_register(kgd, CP_HQD_IQ_RPTR, m->cp_hqd_iq_rptr);

	if (is_wptr_shadow_valid)
		write_register(kgd, CP_HQD_PQ_WPTR, wptr_shadow);

	write_register(kgd, CP_HQD_ACTIVE, m->cp_hqd_active);
	release_queue(kgd);

	return 0;
}

static int kgd_hqd_sdma_load(struct kgd_dev *kgd, void *mqd,
			     uint32_t __user *wptr, struct mm_struct *mm)
{
	struct cik_sdma_rlc_registers *m;
	uint32_t sdma_base_addr;

	m = get_sdma_mqd(mqd);
	sdma_base_addr = get_sdma_base_addr(m);

	write_register(kgd,
			sdma_base_addr + SDMA0_RLC0_VIRTUAL_ADDR,
			m->sdma_rlc_virtual_addr);

	write_register(kgd,
			sdma_base_addr + SDMA0_RLC0_RB_BASE,
			m->sdma_rlc_rb_base);

	write_register(kgd,
			sdma_base_addr + SDMA0_RLC0_RB_BASE_HI,
			m->sdma_rlc_rb_base_hi);

	write_register(kgd,
			sdma_base_addr + SDMA0_RLC0_RB_RPTR_ADDR_LO,
			m->sdma_rlc_rb_rptr_addr_lo);

	write_register(kgd,
			sdma_base_addr + SDMA0_RLC0_RB_RPTR_ADDR_HI,
			m->sdma_rlc_rb_rptr_addr_hi);

	write_register(kgd,
			sdma_base_addr + SDMA0_RLC0_DOORBELL,
			m->sdma_rlc_doorbell);

	write_register(kgd,
			sdma_base_addr + SDMA0_RLC0_RB_CNTL,
			m->sdma_rlc_rb_cntl);

	return 0;
}

static bool kgd_hqd_is_occupied(struct kgd_dev *kgd, uint64_t queue_address,
				uint32_t pipe_id, uint32_t queue_id)
{
	uint32_t act;
	bool retval = false;
	uint32_t low, high;

	acquire_queue(kgd, pipe_id, queue_id);
	act = read_register(kgd, CP_HQD_ACTIVE);
	if (act) {
		low = lower_32_bits(queue_address >> 8);
		high = upper_32_bits(queue_address >> 8);

		if (low == read_register(kgd, CP_HQD_PQ_BASE) &&
				high == read_register(kgd, CP_HQD_PQ_BASE_HI))
			retval = true;
	}
	release_queue(kgd);
	return retval;
}

static bool kgd_hqd_sdma_is_occupied(struct kgd_dev *kgd, void *mqd)
{
	struct cik_sdma_rlc_registers *m;
	uint32_t sdma_base_addr;
	uint32_t sdma_rlc_rb_cntl;

	m = get_sdma_mqd(mqd);
	sdma_base_addr = get_sdma_base_addr(m);

	sdma_rlc_rb_cntl = read_register(kgd,
					sdma_base_addr + SDMA0_RLC0_RB_CNTL);

	if (sdma_rlc_rb_cntl & SDMA_RB_ENABLE)
		return true;

	return false;
}

static int kgd_hqd_destroy(struct kgd_dev *kgd, uint32_t reset_type,
				unsigned int timeout, uint32_t pipe_id,
				uint32_t queue_id)
{
	uint32_t temp;

	acquire_queue(kgd, pipe_id, queue_id);
	write_register(kgd, CP_HQD_PQ_DOORBELL_CONTROL, 0);

	write_register(kgd, CP_HQD_DEQUEUE_REQUEST, reset_type);

	while (true) {
		temp = read_register(kgd, CP_HQD_ACTIVE);
		if (temp & 0x1)
			break;
		if (timeout == 0) {
			pr_err("kfd: cp queue preemption time out (%dms)\n",
				temp);
			release_queue(kgd);
			return -ETIME;
		}
		msleep(20);
		timeout -= 20;
	}

	release_queue(kgd);
	return 0;
}

static int kgd_hqd_sdma_destroy(struct kgd_dev *kgd, void *mqd,
				unsigned int timeout)
{
	struct cik_sdma_rlc_registers *m;
	uint32_t sdma_base_addr;
	uint32_t temp;

	m = get_sdma_mqd(mqd);
	sdma_base_addr = get_sdma_base_addr(m);

	temp = read_register(kgd, sdma_base_addr + SDMA0_RLC0_RB_CNTL);
	temp = temp & ~SDMA_RB_ENABLE;
	write_register(kgd, sdma_base_addr + SDMA0_RLC0_RB_CNTL, temp);

	while (true) {
		temp = read_register(kgd, sdma_base_addr +
						SDMA0_RLC0_CONTEXT_STATUS);
		if (temp & SDMA_RLC_IDLE)
			break;
		if (timeout == 0)
			return -ETIME;
		msleep(20);
		timeout -= 20;
	}

	write_register(kgd, sdma_base_addr + SDMA0_RLC0_DOORBELL, 0);
	write_register(kgd, sdma_base_addr + SDMA0_RLC0_RB_RPTR, 0);
	write_register(kgd, sdma_base_addr + SDMA0_RLC0_RB_WPTR, 0);
	write_register(kgd, sdma_base_addr + SDMA0_RLC0_RB_BASE, 0);

	return 0;
}

static int kgd_address_watch_disable(struct kgd_dev *kgd)
{
	union TCP_WATCH_CNTL_BITS cntl;
	unsigned int i;

	cntl.u32All = 0;

	cntl.bitfields.valid = 0;
	cntl.bitfields.mask = ADDRESS_WATCH_REG_CNTL_DEFAULT_MASK;
	cntl.bitfields.atc = 1;

	/* Turning off this address until we set all the registers */
	for (i = 0; i < MAX_WATCH_ADDRESSES; i++)
		write_register(kgd,
				watchRegs[i * ADDRESS_WATCH_REG_MAX +
				          ADDRESS_WATCH_REG_CNTL],
				cntl.u32All);

	return 0;
}

static int kgd_address_watch_execute(struct kgd_dev *kgd,
					unsigned int watch_point_id,
					uint32_t cntl_val,
					uint32_t addr_hi,
					uint32_t addr_lo)
{
	union TCP_WATCH_CNTL_BITS cntl;

	cntl.u32All = cntl_val;

	/* Turning off this watch point until we set all the registers */
	cntl.bitfields.valid = 0;
	write_register(kgd,
			watchRegs[watch_point_id * ADDRESS_WATCH_REG_MAX +
			          ADDRESS_WATCH_REG_CNTL],
			cntl.u32All);

	write_register(kgd,
			watchRegs[watch_point_id * ADDRESS_WATCH_REG_MAX +
			          ADDRESS_WATCH_REG_ADDR_HI],
			addr_hi);

	write_register(kgd,
			watchRegs[watch_point_id * ADDRESS_WATCH_REG_MAX +
			          ADDRESS_WATCH_REG_ADDR_LO],
			addr_lo);

	/* Enable the watch point */
	cntl.bitfields.valid = 1;

	write_register(kgd,
			watchRegs[watch_point_id * ADDRESS_WATCH_REG_MAX +
			          ADDRESS_WATCH_REG_CNTL],
			cntl.u32All);

	return 0;
}

static int kgd_wave_control_execute(struct kgd_dev *kgd,
					uint32_t gfx_index_val,
					uint32_t sq_cmd)
{
	struct radeon_device *rdev = get_radeon_device(kgd);
	uint32_t data;

	mutex_lock(&rdev->grbm_idx_mutex);

	write_register(kgd, GRBM_GFX_INDEX, gfx_index_val);
	write_register(kgd, SQ_CMD, sq_cmd);

	/*  Restore the GRBM_GFX_INDEX register  */

	data = INSTANCE_BROADCAST_WRITES | SH_BROADCAST_WRITES |
		SE_BROADCAST_WRITES;

	write_register(kgd, GRBM_GFX_INDEX, data);

	mutex_unlock(&rdev->grbm_idx_mutex);

	return 0;
}

static uint32_t kgd_address_watch_get_offset(struct kgd_dev *kgd,
					unsigned int watch_point_id,
					unsigned int reg_offset)
{
	return (
	(watchRegs[watch_point_id * ADDRESS_WATCH_REG_MAX + reg_offset]) >> 2
	);
}

static bool get_atc_vmid_pasid_mapping_valid(struct kgd_dev *kgd, uint8_t vmid)
{
	uint32_t reg;
	struct radeon_device *rdev = (struct radeon_device *) kgd;
	reg = RREG32(ATC_VMID0_PASID_MAPPING + vmid*4);
	return reg & ATC_VMID_PASID_MAPPING_VALID_MASK;
}

static uint16_t get_atc_vmid_pasid_mapping_pasid(struct kgd_dev *kgd,
							uint8_t vmid)
{
	uint32_t reg;
	struct radeon_device *rdev = (struct radeon_device *) kgd;
	reg = RREG32(ATC_VMID0_PASID_MAPPING + vmid*4);
	return reg & ATC_VMID_PASID_MAPPING_PASID_MASK;
}

static void write_vmid_invalidate_request(struct kgd_dev *kgd, uint8_t vmid)
{
	struct radeon_device *rdev = (struct radeon_device *) kgd;
	return WREG32(VM_INVALIDATE_REQUEST, 1 << vmid);
}

static int add_bo_to_vm(struct radeon_device *rdev, uint64_t va,
			struct radeon_vm *rvm, struct radeon_bo *bo,
			struct radeon_bo_va **bo_va)
{
	int ret;

	BUG_ON(va == 0);

	radeon_bo_reserve(bo, true);

	/* Add BO to VM internal data structures*/
	*bo_va = radeon_vm_bo_add(rdev, rvm, bo);
	if (*bo_va == NULL) {
		ret = -EINVAL;
		pr_err("amdkfd: Failed to add BO object to VM. ret == %d\n",
				ret);
		goto err_vmadd;
	}

	/*
	 * Set virtual address for the allocation, allocate PTs, if needed,
	 * and zero them
	 */
	ret = radeon_vm_bo_set_addr(rdev, *bo_va, va,
			RADEON_VM_PAGE_READABLE | RADEON_VM_PAGE_WRITEABLE);
	if (ret != 0) {
		pr_err("amdkfd: Failed to set virtual address for BO. ret == %d\n",
				ret);
		pr_debug("va == 0x%08llx\n", va);
		goto err_vmsetaddr;
	}

	return 0;

err_vmsetaddr:
	radeon_vm_bo_rmv(rdev, *bo_va);
	mutex_lock(&rvm->mutex);
	radeon_vm_clear_freed(rdev, rvm);
	mutex_unlock(&rvm->mutex);
	/* Don't fall through to unreserve because the BO was already
	   unreserved by radeon_vm_bo_set_addr. */
	return ret;
err_vmadd:
	radeon_bo_unreserve(bo);
	return ret;
}

static void remove_bo_from_vm(struct radeon_device *rdev, struct radeon_bo *bo,
				struct radeon_bo_va *bo_va)
{
	radeon_bo_reserve(bo, true);
	radeon_vm_bo_rmv(rdev, bo_va);
	radeon_bo_unreserve(bo);
}


static int try_pin_bo(struct radeon_bo *bo, uint64_t *mc_address, bool resv)
{
	int ret;

	if (resv) {
		ret = radeon_bo_reserve(bo, true);
		if (ret != 0)
			return ret;
	}

	ret = radeon_bo_pin(bo, RADEON_GEM_DOMAIN_VRAM, mc_address);
	if (ret != 0) {
		if (resv)
			radeon_bo_unreserve(bo);
		return ret;
	}

	if (resv)
		radeon_bo_unreserve(bo);

	return 0;
}

static int unpin_bo(struct radeon_bo *bo, bool resv)
{
	int ret;

	if (resv) {
		ret = radeon_bo_reserve(bo, true);
		if (ret != 0)
			return ret;
	}

	ret = radeon_bo_unpin(bo);
	if (ret != 0) {
		if (resv)
			radeon_bo_unreserve(bo);
		return ret;
	}

	if (resv)
		radeon_bo_unreserve(bo);

	return 0;
}


static int try_pin_pts(struct radeon_bo_va *bo_va, bool resv)
{
	int ret;
	uint64_t pt_idx, start, last, failed;
	struct radeon_vm *vm;

	vm = bo_va->vm;
	start = bo_va->it.start >> radeon_vm_block_size;
	last = bo_va->it.last >> radeon_vm_block_size;

	pr_debug("start PT index %llu  last PT index %llu\n", start, last);

	/* walk over the address space and pin the page tables BOs*/
	for (pt_idx = start; pt_idx <= last; pt_idx++) {
		ret = try_pin_bo(vm->page_tables[pt_idx].bo, NULL, resv);
		if (ret != 0) {
			failed = pt_idx;
			goto err;
		}
	}

	return 0;

err:
	/* Unpin all already pinned BOs*/
	if (failed > 0) {
		for (pt_idx = start; pt_idx <= failed - 1; pt_idx++)
			unpin_bo(vm->page_tables[pt_idx].bo, resv);
	}
	return ret;
}

static void unpin_pts(struct radeon_bo_va *bo_va, struct radeon_vm *vm,
			bool resv)
{
	uint64_t pt_idx, start, last;

	start = bo_va->it.start >> radeon_vm_block_size;
	last = bo_va->it.last >> radeon_vm_block_size;

	pr_debug("start PT index %llu  last PT index %llu\n", start, last);

	/* walk over the address space and unpin the page tables BOs*/
	for (pt_idx = start; pt_idx <= last; pt_idx++)
		unpin_bo(vm->page_tables[pt_idx].bo, resv);

}

static int map_bo_to_gpuvm(struct radeon_device *rdev, struct radeon_bo *bo,
		struct radeon_bo_va *bo_va)
{
	struct radeon_vm_id *vm_id;
	struct radeon_vm *vm;
	int ret;
	struct radeon_bo_list *vm_bos, *lobj;
	struct ww_acquire_ctx ticket;
	struct list_head list;

	INIT_LIST_HEAD(&list);

	vm = bo_va->vm;

	/* Pin BO*/
	ret = try_pin_bo(bo, NULL, true);
	if (ret != 0) {
		pr_err("amdkfd: Failed to pin BO\n");
		return ret;
	}

	vm_bos = radeon_vm_get_bos(rdev, vm, &list);
	if (!vm_bos) {
		pr_err("amdkfd: Failed to get bos from vm\n");
		goto err_failed_to_get_bos;
	}

	ret = ttm_eu_reserve_buffers(&ticket, &list, false, NULL);
	if (ret) {
		pr_err("amdkfd: Failed to reserve buffers in ttm\n");
		goto err_failed_to_ttm_reserve;
	}

	/* Pin PTs */
	ret = try_pin_pts(bo_va, false);
	if (ret != 0) {
		pr_err("amdkfd: Failed to pin PTs\n");
		goto err_failed_to_pin_pts;
	}

	/* Pin the PD directory*/
	vm_id = &vm->ids[CAYMAN_RING_TYPE_CP1_INDEX];
	ret = try_pin_bo(vm->page_directory, &vm_id->pd_gpu_addr, false);
	if (ret != 0) {
		pr_err("amdkfd: Failed to pin PD\n");
		goto err_failed_to_pin_pd;
	}

	mutex_lock(&vm->mutex);

	/* Update the page directory */
	ret = radeon_vm_update_page_directory(rdev, vm);
	if (ret != 0) {
		pr_err("amdkfd: Failed to radeon_vm_update_page_directory\n");
		goto err_failed_to_update_pd;
	}

	/*
	 * The previously "released" BOs are really released and their VAs are
	 * removed from PT. This function is called here because it requires
	 * the radeon_vm::mutex to be locked and PT to be reserved
	 */
	ret = radeon_vm_clear_freed(rdev, vm);
	if (ret != 0) {
		pr_err("amdkfd: Failed to radeon_vm_clear_freed\n");
		goto err_failed_vm_clear_freed;
	}

	/* Update the page tables  */
	ret = radeon_vm_bo_update(rdev, bo_va, &bo->tbo.mem);
	if (ret != 0) {
		pr_err("amdkfd: Failed to radeon_vm_bo_update\n");
		goto err_failed_to_update_pts;
	}

	ret = radeon_vm_clear_invalids(rdev, vm);
	if (ret != 0) {
		pr_err("amdkfd: Failed to radeon_vm_clear_invalids\n");
		goto err_failed_to_vm_clear_invalids;
	}

	mutex_unlock(&vm->mutex);

	list_for_each_entry(lobj, &list, tv.head) {
		struct radeon_bo *bo = lobj->robj;
		ret = ttm_bo_wait(&bo->tbo, false, false);
		if (ret != 0) {
			pr_err("amdkfd: Failed to wait for PT/PD update (err == %d)\n",
					ret);
			goto err_failed_to_wait_pt_pd_update;
		}
	}

	ttm_eu_backoff_reservation(&ticket, &list);
	drm_free_large(vm_bos);

	return 0;

err_failed_to_wait_pt_pd_update:
	mutex_lock(&vm->mutex);
err_failed_to_vm_clear_invalids:
	radeon_vm_bo_update(rdev, bo_va, NULL);
err_failed_to_update_pts:
err_failed_vm_clear_freed:
err_failed_to_update_pd:
	mutex_unlock(&vm->mutex);
	unpin_bo(vm->page_directory, false);
err_failed_to_pin_pd:
	unpin_pts(bo_va, vm, false);
err_failed_to_pin_pts:
	ttm_eu_backoff_reservation(&ticket, &list);
err_failed_to_ttm_reserve:
	drm_free_large(vm_bos);
err_failed_to_get_bos:
	unpin_bo(bo, true);

	return ret;
}

static int unmap_bo_from_gpuvm(struct radeon_device *rdev,
				struct radeon_bo_va *bo_va)
{
	struct radeon_vm *vm;
	int ret;
	struct ttm_validate_buffer tv;
	struct radeon_bo_list *vm_bos;
	struct ww_acquire_ctx ticket;
	struct list_head list;

	INIT_LIST_HEAD(&list);

	vm = bo_va->vm;
	tv.bo = &bo_va->bo->tbo;
	tv.shared = true;
	list_add(&tv.head, &list);

	vm_bos = radeon_vm_get_bos(rdev, vm, &list);
	if (!vm_bos) {
		pr_err("amdkfd: Failed to get bos from vm\n");
		ret = -ENOMEM;
		goto err_failed_to_get_bos;
	}

	ret = ttm_eu_reserve_buffers(&ticket, &list, false, NULL);
	if (ret) {
		pr_err("amdkfd: Failed to reserve buffers in ttm\n");
		goto err_failed_to_ttm_reserve;
	}

	mutex_lock(&vm->mutex);

	/*
	 * The previously "released" BOs are really released and their VAs are
	 * removed from PT. This function is called here because it requires
	 * the radeon_vm::mutex to be locked and PT to be reserved
	 */
	radeon_vm_clear_freed(rdev, vm);

	/* Update the page tables - Remove the mapping from bo_va */
	radeon_vm_bo_update(rdev, bo_va, NULL);

	radeon_vm_clear_invalids(rdev, vm);

	mutex_unlock(&vm->mutex);

	ttm_eu_backoff_reservation(&ticket, &list);
	drm_free_large(vm_bos);

	return 0;

err_failed_to_ttm_reserve:
	drm_free_large(vm_bos);
err_failed_to_get_bos:
	return ret;
}

static int write_config_static_mem(struct kgd_dev *kgd, bool swizzle_enable,
		uint8_t element_size, uint8_t index_stride, uint8_t mtype)
{
	uint32_t reg;
	struct radeon_device *rdev = (struct radeon_device *) kgd;

	reg = swizzle_enable << SH_STATIC_MEM_CONFIG__SWIZZLE_ENABLE__SHIFT |
		element_size << SH_STATIC_MEM_CONFIG__ELEMENT_SIZE__SHIFT |
		index_stride << SH_STATIC_MEM_CONFIG__INDEX_STRIDE__SHIFT |
		index_stride << SH_STATIC_MEM_CONFIG__PRIVATE_MTYPE__SHIFT;

	WREG32(SH_STATIC_MEM_CONFIG, reg);
	return 0;
}
static int alloc_memory_of_scratch(struct kgd_dev *kgd,
					 uint64_t va, uint32_t vmid)
{
	struct radeon_device *rdev = (struct radeon_device *) kgd;

	lock_srbm(kgd, 0, 0, 0, vmid);
	WREG32(SH_HIDDEN_PRIVATE_BASE_VMID, va);
	unlock_srbm(kgd);

	return 0;
}

static int alloc_memory_of_gpu(struct kgd_dev *kgd, uint64_t va, uint64_t size,
		void *vm, struct kgd_mem **mem,
		uint64_t *offset, void **kptr,
		uint32_t flags)
{
	struct radeon_device *rdev = (struct radeon_device *) kgd;
	int ret;
	struct radeon_bo_va *bo_va;
	struct radeon_bo *bo;

	BUG_ON(kgd == NULL);
	BUG_ON(size == 0);
	BUG_ON(mem == NULL);
	BUG_ON(vm == NULL);

	*mem = kzalloc(sizeof(struct kgd_mem), GFP_KERNEL);
	if (*mem == NULL) {
		ret = -ENOMEM;
		goto err;
	}
	mutex_init(&(*mem)->data2.lock);

	/* Allocate buffer object on VRAM */
	ret = radeon_bo_create(rdev, size, PAGE_SIZE, false,
				RADEON_GEM_DOMAIN_VRAM,
				RADEON_GEM_NO_CPU_ACCESS, NULL, NULL, &bo);
	if (ret != 0) {
		pr_err("amdkfd: Failed to create BO object on VRAM. ret == %d\n",
				ret);
		goto err_bo_create;
	}

	pr_debug("Created BO on VRAM with size %llu bytes\n", size);
	ret = add_bo_to_vm(rdev, va, vm, bo, &bo_va);
	if (ret != 0)
		goto err_map;

	pr_debug("Set BO to VA %p\n", (void *) va);

	(*mem)->data2.bo = bo;
	(*mem)->data2.bo_va = bo_va;
	(*mem)->data2.mapped_to_gpu_memory = 0;

	return 0;

err_map:
	radeon_bo_unref(&bo);
err_bo_create:
	kfree(*mem);
err:
	return ret;

}

static int free_memory_of_gpu(struct kgd_dev *kgd, struct kgd_mem *mem,
			      void *vm)
{
	struct radeon_device *rdev = (struct radeon_device *) kgd;

	BUG_ON(kgd == NULL);
	BUG_ON(mem == NULL);

	mutex_lock(&mem->data2.lock);

	if (mem->data2.mapped_to_gpu_memory == 1) {
		pr_debug("BO with VA %p, size %lu bytes is mapped to GPU. Need to unmap it before release\n",
		(void *) (mem->data2.bo_va->it.start * RADEON_GPU_PAGE_SIZE),
		mem->data2.bo->tbo.mem.size);
		mutex_unlock(&mem->data2.lock);
		unmap_memory_from_gpu(kgd, mem, NULL);
	} else
		mutex_unlock(&mem->data2.lock);
	/* lock is not needed after this, since mem is unused and will
	 * be freed anyway */

	pr_debug("Releasing BO with VA %p, size %lu bytes\n",
		(void *) (mem->data2.bo_va->it.start * RADEON_GPU_PAGE_SIZE),
		mem->data2.bo->tbo.mem.size);

	/* Remove from VM internal data structures */
	remove_bo_from_vm(rdev, mem->data2.bo, mem->data2.bo_va);

	/* Free the BO*/
	radeon_bo_unref(&mem->data2.bo);
	kfree(mem);

	return 0;
}

static int map_memory_to_gpu(struct kgd_dev *kgd, struct kgd_mem *mem, void *vm)
{
	struct radeon_device *rdev = (struct radeon_device *) kgd;
	int ret;
	struct radeon_bo_va *bo_va;
	struct radeon_bo *bo;

	BUG_ON(kgd == NULL);
	BUG_ON(mem == NULL);

	mutex_lock(&mem->data2.lock);

	bo = mem->data2.bo;
	bo_va = mem->data2.bo_va;

	if (mem->data2.mapped_to_gpu_memory == 1) {
		pr_debug("BO with VA %p, size %lu bytes already mapped to GPU memory\n",
		(void *) (mem->data2.bo_va->it.start * RADEON_GPU_PAGE_SIZE),
		mem->data2.bo->tbo.mem.size);
		mutex_unlock(&mem->data2.lock);
		return 0;
	}

	pr_debug("Mapping BO with VA %p, size %lu bytes to GPU memory\n",
		(void *) (mem->data2.bo_va->it.start * RADEON_GPU_PAGE_SIZE),
		mem->data2.bo->tbo.mem.size);

	/*
	 * We need to pin the allocated BO, PD and appropriate PTs and to
	 * create a mapping of virtual to MC address
	 */
	ret = map_bo_to_gpuvm(rdev, bo, bo_va);
	if (ret != 0) {
		pr_err("amdkfd: Failed to map radeon bo to gpuvm\n");
		mutex_unlock(&mem->data2.lock);
		return ret;
	}

	mem->data2.mapped_to_gpu_memory = 1;

	mutex_unlock(&mem->data2.lock);

	return ret;
}

static int unmap_memory_from_gpu(struct kgd_dev *kgd, struct kgd_mem *mem,
		void *vm)
{
	struct radeon_device *rdev = (struct radeon_device *) kgd;
	struct radeon_bo_va *bo_va;
	int ret = 0;

	BUG_ON(kgd == NULL);
	BUG_ON(mem == NULL);

	mutex_lock(&mem->data2.lock);

	if (mem->data2.mapped_to_gpu_memory == 0) {
		pr_debug("Unmapping BO with VA %p, size %lu bytes from GPU memory is unnecessary\n",
		(void *) (mem->data2.bo_va->it.start * RADEON_GPU_PAGE_SIZE),
		mem->data2.bo->tbo.mem.size);
		mutex_lock(&mem->data2.lock);
		return 0;
	}

	pr_debug("Unmapping BO with VA %p, size %lu bytes from GPU memory\n",
		(void *) (mem->data2.bo_va->it.start * RADEON_GPU_PAGE_SIZE),
		mem->data2.bo->tbo.mem.size);

	bo_va = mem->data2.bo_va;

	/* Unpin the PD directory*/
	unpin_bo(bo_va->vm->page_directory, true);

	/* Unpin PTs */
	unpin_pts(bo_va, bo_va->vm, true);

	/* Unpin BO*/
	unpin_bo(mem->data2.bo, true);

	ret = unmap_bo_from_gpuvm(rdev, bo_va);

	mem->data2.mapped_to_gpu_memory = 0;

	mutex_unlock(&mem->data2.lock);

	return ret;
}

static uint16_t get_fw_version(struct kgd_dev *kgd, enum kgd_engine_type type)
{
	struct radeon_device *rdev = (struct radeon_device *) kgd;
	const union radeon_firmware_header *hdr;

	BUG_ON(kgd == NULL || rdev->mec_fw == NULL);

	switch (type) {
	case KGD_ENGINE_PFP:
		hdr = (const union radeon_firmware_header *) rdev->pfp_fw->data;
		break;

	case KGD_ENGINE_ME:
		hdr = (const union radeon_firmware_header *) rdev->me_fw->data;
		break;

	case KGD_ENGINE_CE:
		hdr = (const union radeon_firmware_header *) rdev->ce_fw->data;
		break;

	case KGD_ENGINE_MEC1:
		hdr = (const union radeon_firmware_header *) rdev->mec_fw->data;
		break;

	case KGD_ENGINE_MEC2:
		hdr = (const union radeon_firmware_header *)
							rdev->mec2_fw->data;
		break;

	case KGD_ENGINE_RLC:
		hdr = (const union radeon_firmware_header *) rdev->rlc_fw->data;
		break;

	case KGD_ENGINE_SDMA1:
		hdr = (const union radeon_firmware_header *)
							rdev->sdma_fw->data;
		break;

	default:
		return 0;
	}

	if (hdr == NULL)
		return 0;

	/* Only 12 bit in use*/
	return hdr->common.ucode_version;
}

static void set_num_of_requests(struct kgd_dev *dev, uint8_t num_of_req)
{
	uint32_t value;

	value = read_register(dev, ATC_ATS_DEBUG);
	value &= ~NUM_REQUESTS_AT_ERR_MASK;
	value |= NUM_REQUESTS_AT_ERR(num_of_req);

	write_register(dev, ATC_ATS_DEBUG, value);
}

static void get_cu_info(struct kgd_dev *kgd, struct kfd_cu_info *cu_info)
{
	struct radeon_device *rdev = (struct radeon_device *) kgd;
	struct radeon_cu_info rcu_info;

	memset(cu_info, 0, sizeof(*cu_info));
	if (sizeof(cu_info->cu_bitmap) != sizeof(rcu_info.bitmap))
		return;
	if (rdev->asic->get_cu_info == NULL)
		return;

	memset(&rcu_info, 0, sizeof(rcu_info));
	rdev->asic->get_cu_info(rdev, &rcu_info);
	cu_info->cu_active_number = rcu_info.number;
	cu_info->cu_ao_mask = rcu_info.ao_cu_mask;
	memcpy(&cu_info->cu_bitmap[0], &rcu_info.bitmap[0], sizeof(rcu_info.bitmap));
	cu_info->num_shader_engines = rdev->config.cik.max_shader_engines;
	cu_info->num_shader_arrays_per_engine = rdev->config.cik.max_sh_per_se;
	cu_info->num_cu_per_sh = rdev->config.cik.max_cu_per_sh;
	cu_info->simd_per_cu = rcu_info.simd_per_cu;
	cu_info->max_waves_per_simd = rcu_info.max_waves_per_simd;
	cu_info->wave_front_size = rcu_info.wave_front_size;
	cu_info->max_scratch_slots_per_cu = rcu_info.max_scratch_slots_per_cu;
	cu_info->lds_size = rcu_info.lds_size;
}

static int mmap_bo(struct kgd_dev *kgd, struct vm_area_struct *vma)
{
	return 0;
}

static int map_gtt_bo_to_kernel(struct kgd_dev *kgd,
			struct kgd_mem *mem, void **kptr)
{
	return 0;
}

static void set_vm_context_page_table_base(struct kgd_dev *kgd, uint32_t vmid,
			uint32_t page_table_base)
{
	struct radeon_device *rdev = get_radeon_device(kgd);

	if (vmid < 8 || vmid > 15) {
		pr_err("amdkfd: trying to set page table base for wrong VMID\n");
		return;
	}
	WREG32(VM_CONTEXT8_PAGE_TABLE_BASE_ADDR + vmid - 8, page_table_base);
}

<|MERGE_RESOLUTION|>--- conflicted
+++ resolved
@@ -251,16 +251,10 @@
 	if (rdev->kfd) {
 		struct kgd2kfd_shared_resources gpu_resources = {
 			.compute_vmid_bitmap = 0xFF00,
-<<<<<<< HEAD
-
-			.first_compute_pipe = 1,
-			.compute_pipe_count = 4 - 1,
-			.gpuvm_size = (uint64_t)radeon_vm_size << 30
-=======
 			.num_mec = 1,
 			.num_pipe_per_mec = 4,
-			.num_queue_per_pipe = 8
->>>>>>> aade0956
+			.num_queue_per_pipe = 8,
+			.gpuvm_size = (uint64_t)radeon_vm_size << 30
 		};
 
 		bitmap_zero(gpu_resources.queue_bitmap, KGD_MAX_QUEUES);
