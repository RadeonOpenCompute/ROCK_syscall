#ifndef DRIVERS_PCI_H
#define DRIVERS_PCI_H

#include <linux/workqueue.h>

#define PCI_CFG_SPACE_SIZE	256
#define PCI_CFG_SPACE_EXP_SIZE	4096

extern const unsigned char pcix_bus_speed[];
extern const unsigned char pcie_link_speed[];

/* Functions internal to the PCI core code */

int pci_create_sysfs_dev_files(struct pci_dev *pdev);
void pci_remove_sysfs_dev_files(struct pci_dev *pdev);
#if !defined(CONFIG_DMI) && !defined(CONFIG_ACPI)
static inline void pci_create_firmware_label_files(struct pci_dev *pdev)
{ return; }
static inline void pci_remove_firmware_label_files(struct pci_dev *pdev)
{ return; }
#else
void pci_create_firmware_label_files(struct pci_dev *pdev);
void pci_remove_firmware_label_files(struct pci_dev *pdev);
#endif
void pci_cleanup_rom(struct pci_dev *dev);
#ifdef HAVE_PCI_MMAP
enum pci_mmap_api {
	PCI_MMAP_SYSFS,	/* mmap on /sys/bus/pci/devices/<BDF>/resource<N> */
	PCI_MMAP_PROCFS	/* mmap on /proc/bus/pci/<BDF> */
};
int pci_mmap_fits(struct pci_dev *pdev, int resno, struct vm_area_struct *vmai,
		  enum pci_mmap_api mmap_api);
#endif
int pci_probe_reset_function(struct pci_dev *dev);

/**
 * struct pci_platform_pm_ops - Firmware PM callbacks
 *
 * @is_manageable: returns 'true' if given device is power manageable by the
 *                 platform firmware
 *
 * @set_state: invokes the platform firmware to set the device's power state
 *
 * @choose_state: returns PCI power state of given device preferred by the
 *                platform; to be used during system-wide transitions from a
 *                sleeping state to the working state and vice versa
 *
 * @sleep_wake: enables/disables the system wake up capability of given device
 *
 * @run_wake: enables/disables the platform to generate run-time wake-up events
 *		for given device (the device's wake-up capability has to be
 *		enabled by @sleep_wake for this feature to work)
 *
 * If given platform is generally capable of power managing PCI devices, all of
 * these callbacks are mandatory.
 */
struct pci_platform_pm_ops {
	bool (*is_manageable)(struct pci_dev *dev);
	int (*set_state)(struct pci_dev *dev, pci_power_t state);
	pci_power_t (*choose_state)(struct pci_dev *dev);
	int (*sleep_wake)(struct pci_dev *dev, bool enable);
	int (*run_wake)(struct pci_dev *dev, bool enable);
};

int pci_set_platform_pm(struct pci_platform_pm_ops *ops);
void pci_update_current_state(struct pci_dev *dev, pci_power_t state);
void pci_power_up(struct pci_dev *dev);
void pci_disable_enabled_device(struct pci_dev *dev);
int pci_finish_runtime_suspend(struct pci_dev *dev);
int __pci_pme_wakeup(struct pci_dev *dev, void *ign);
void pci_wakeup_bus(struct pci_bus *bus);
void pci_config_pm_runtime_get(struct pci_dev *dev);
void pci_config_pm_runtime_put(struct pci_dev *dev);
void pci_pm_init(struct pci_dev *dev);
void pci_allocate_cap_save_buffers(struct pci_dev *dev);
void pci_free_cap_save_buffers(struct pci_dev *dev);

static inline void pci_wakeup_event(struct pci_dev *dev)
{
	/* Wait 100 ms before the system can be put into a sleep state. */
	pm_wakeup_event(&dev->dev, 100);
}

static inline bool pci_is_bridge(struct pci_dev *pci_dev)
{
	return !!(pci_dev->subordinate);
}

struct pci_vpd_ops {
	ssize_t (*read)(struct pci_dev *dev, loff_t pos, size_t count, void *buf);
	ssize_t (*write)(struct pci_dev *dev, loff_t pos, size_t count, const void *buf);
	void (*release)(struct pci_dev *dev);
};

struct pci_vpd {
	unsigned int len;
	const struct pci_vpd_ops *ops;
	struct bin_attribute *attr; /* descriptor for sysfs VPD entry */
};

int pci_vpd_pci22_init(struct pci_dev *dev);
static inline void pci_vpd_release(struct pci_dev *dev)
{
	if (dev->vpd)
		dev->vpd->ops->release(dev);
}

/* PCI /proc functions */
#ifdef CONFIG_PROC_FS
int pci_proc_attach_device(struct pci_dev *dev);
int pci_proc_detach_device(struct pci_dev *dev);
int pci_proc_detach_bus(struct pci_bus *bus);
#else
static inline int pci_proc_attach_device(struct pci_dev *dev) { return 0; }
static inline int pci_proc_detach_device(struct pci_dev *dev) { return 0; }
static inline int pci_proc_detach_bus(struct pci_bus *bus) { return 0; }
#endif

/* Functions for PCI Hotplug drivers to use */
int pci_hp_add_bridge(struct pci_dev *dev);

#ifdef HAVE_PCI_LEGACY
void pci_create_legacy_files(struct pci_bus *bus);
void pci_remove_legacy_files(struct pci_bus *bus);
#else
static inline void pci_create_legacy_files(struct pci_bus *bus) { return; }
static inline void pci_remove_legacy_files(struct pci_bus *bus) { return; }
#endif

/* Lock for read/write access to pci device and bus lists */
extern struct rw_semaphore pci_bus_sem;

extern raw_spinlock_t pci_lock;

extern unsigned int pci_pm_d3_delay;

#ifdef CONFIG_PCI_MSI
void pci_no_msi(void);
void pci_msi_init_pci_dev(struct pci_dev *dev);
#else
static inline void pci_no_msi(void) { }
static inline void pci_msi_init_pci_dev(struct pci_dev *dev) { }
#endif

void pci_realloc_get_opt(char *);

static inline int pci_no_d1d2(struct pci_dev *dev)
{
	unsigned int parent_dstates = 0;

	if (dev->bus->self)
		parent_dstates = dev->bus->self->no_d1d2;
	return (dev->no_d1d2 || parent_dstates);

}
<<<<<<< HEAD
extern struct device_attribute pci_dev_attrs[];
=======
extern const struct attribute_group *pci_dev_groups[];
>>>>>>> d8ec26d7
extern const struct attribute_group *pcibus_groups[];
extern struct device_type pci_dev_type;
extern const struct attribute_group *pci_bus_groups[];


/**
 * pci_match_one_device - Tell if a PCI device structure has a matching
 *                        PCI device id structure
 * @id: single PCI device id structure to match
 * @dev: the PCI device structure to match against
 *
 * Returns the matching pci_device_id structure or %NULL if there is no match.
 */
static inline const struct pci_device_id *
pci_match_one_device(const struct pci_device_id *id, const struct pci_dev *dev)
{
	if ((id->vendor == PCI_ANY_ID || id->vendor == dev->vendor) &&
	    (id->device == PCI_ANY_ID || id->device == dev->device) &&
	    (id->subvendor == PCI_ANY_ID || id->subvendor == dev->subsystem_vendor) &&
	    (id->subdevice == PCI_ANY_ID || id->subdevice == dev->subsystem_device) &&
	    !((id->class ^ dev->class) & id->class_mask))
		return id;
	return NULL;
}

/* PCI slot sysfs helper code */
#define to_pci_slot(s) container_of(s, struct pci_slot, kobj)

extern struct kset *pci_slots_kset;

struct pci_slot_attribute {
	struct attribute attr;
	ssize_t (*show)(struct pci_slot *, char *);
	ssize_t (*store)(struct pci_slot *, const char *, size_t);
};
#define to_pci_slot_attr(s) container_of(s, struct pci_slot_attribute, attr)

enum pci_bar_type {
	pci_bar_unknown,	/* Standard PCI BAR probe */
	pci_bar_io,		/* An io port BAR */
	pci_bar_mem32,		/* A 32-bit memory BAR */
	pci_bar_mem64,		/* A 64-bit memory BAR */
};

bool pci_bus_read_dev_vendor_id(struct pci_bus *bus, int devfn, u32 *pl,
				int crs_timeout);
int pci_setup_device(struct pci_dev *dev);
int __pci_read_base(struct pci_dev *dev, enum pci_bar_type type,
		    struct resource *res, unsigned int reg);
int pci_resource_bar(struct pci_dev *dev, int resno, enum pci_bar_type *type);
void pci_configure_ari(struct pci_dev *dev);
void __ref __pci_bus_size_bridges(struct pci_bus *bus,
			struct list_head *realloc_head);
void __ref __pci_bus_assign_resources(const struct pci_bus *bus,
				      struct list_head *realloc_head,
				      struct list_head *fail_head);

/**
 * pci_ari_enabled - query ARI forwarding status
 * @bus: the PCI bus
 *
 * Returns 1 if ARI forwarding is enabled, or 0 if not enabled;
 */
static inline int pci_ari_enabled(struct pci_bus *bus)
{
	return bus->self && bus->self->ari_enabled;
}

void pci_reassigndev_resource_alignment(struct pci_dev *dev);
void pci_disable_bridge_window(struct pci_dev *dev);

/* Single Root I/O Virtualization */
struct pci_sriov {
	int pos;		/* capability position */
	int nres;		/* number of resources */
	u32 cap;		/* SR-IOV Capabilities */
	u16 ctrl;		/* SR-IOV Control */
	u16 total_VFs;		/* total VFs associated with the PF */
	u16 initial_VFs;	/* initial VFs associated with the PF */
	u16 num_VFs;		/* number of VFs available */
	u16 offset;		/* first VF Routing ID offset */
	u16 stride;		/* following VF stride */
	u32 pgsz;		/* page size for BAR alignment */
	u8 link;		/* Function Dependency Link */
	u16 driver_max_VFs;	/* max num VFs driver supports */
	struct pci_dev *dev;	/* lowest numbered PF */
	struct pci_dev *self;	/* this PF */
	struct mutex lock;	/* lock for VF bus */
	struct work_struct mtask; /* VF Migration task */
	u8 __iomem *mstate;	/* VF Migration State Array */
};

#ifdef CONFIG_PCI_ATS
void pci_restore_ats_state(struct pci_dev *dev);
#else
static inline void pci_restore_ats_state(struct pci_dev *dev)
{
}
#endif /* CONFIG_PCI_ATS */

#ifdef CONFIG_PCI_IOV
int pci_iov_init(struct pci_dev *dev);
void pci_iov_release(struct pci_dev *dev);
int pci_iov_resource_bar(struct pci_dev *dev, int resno,
			 enum pci_bar_type *type);
resource_size_t pci_sriov_resource_alignment(struct pci_dev *dev, int resno);
void pci_restore_iov_state(struct pci_dev *dev);
int pci_iov_bus_range(struct pci_bus *bus);

#else
static inline int pci_iov_init(struct pci_dev *dev)
{
	return -ENODEV;
}
static inline void pci_iov_release(struct pci_dev *dev)

{
}
static inline int pci_iov_resource_bar(struct pci_dev *dev, int resno,
				       enum pci_bar_type *type)
{
	return 0;
}
static inline void pci_restore_iov_state(struct pci_dev *dev)
{
}
static inline int pci_iov_bus_range(struct pci_bus *bus)
{
	return 0;
}

#endif /* CONFIG_PCI_IOV */

unsigned long pci_cardbus_resource_alignment(struct resource *);

static inline resource_size_t pci_resource_alignment(struct pci_dev *dev,
						     struct resource *res)
{
#ifdef CONFIG_PCI_IOV
	int resno = res - dev->resource;

	if (resno >= PCI_IOV_RESOURCES && resno <= PCI_IOV_RESOURCE_END)
		return pci_sriov_resource_alignment(dev, resno);
#endif
	if (dev->class >> 8  == PCI_CLASS_BRIDGE_CARDBUS)
		return pci_cardbus_resource_alignment(res);
	return resource_alignment(res);
}

void pci_enable_acs(struct pci_dev *dev);

struct pci_dev_reset_methods {
	u16 vendor;
	u16 device;
	int (*reset)(struct pci_dev *dev, int probe);
};

#ifdef CONFIG_PCI_QUIRKS
int pci_dev_specific_reset(struct pci_dev *dev, int probe);
#else
static inline int pci_dev_specific_reset(struct pci_dev *dev, int probe)
{
	return -ENOTTY;
}
#endif

#endif /* DRIVERS_PCI_H */<|MERGE_RESOLUTION|>--- conflicted
+++ resolved
@@ -153,11 +153,7 @@
 	return (dev->no_d1d2 || parent_dstates);
 
 }
-<<<<<<< HEAD
-extern struct device_attribute pci_dev_attrs[];
-=======
 extern const struct attribute_group *pci_dev_groups[];
->>>>>>> d8ec26d7
 extern const struct attribute_group *pcibus_groups[];
 extern struct device_type pci_dev_type;
 extern const struct attribute_group *pci_bus_groups[];
