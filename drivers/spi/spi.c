--- conflicted
+++ resolved
@@ -1685,11 +1685,8 @@
  * The caller is responsible for assigning the bus number and initializing
  * the master's methods before calling spi_register_master(); and (after errors
  * adding the device) calling spi_master_put() to prevent a memory leak.
-<<<<<<< HEAD
-=======
  *
  * Return: the SPI master structure on success, else NULL.
->>>>>>> 97d56dc6
  */
 struct spi_master *spi_alloc_master(struct device *dev, unsigned size)
 {
