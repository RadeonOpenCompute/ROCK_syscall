--- conflicted
+++ resolved
@@ -527,11 +527,7 @@
 	dh = dssdev->panel.timings.y_res;
 
 	if (x != 0 || y != 0 || w != dw || h != dh) {
-<<<<<<< HEAD
-		dev_err(&dssdev->dev, "invalid update region %d, %d, %d, %d\n",
-=======
-		dev_err(dssdev->dev, "invaid update region %d, %d, %d, %d\n",
->>>>>>> 1b6c7936
+		dev_err(dssdev->dev, "invalid update region %d, %d, %d, %d\n",
 			x, y, w, h);
 		return -EINVAL;
 	}
