--- conflicted
+++ resolved
@@ -373,12 +373,9 @@
 	[NL80211_ATTR_CSA_IES] = { .type = NLA_NESTED },
 	[NL80211_ATTR_CSA_C_OFF_BEACON] = { .type = NLA_U16 },
 	[NL80211_ATTR_CSA_C_OFF_PRESP] = { .type = NLA_U16 },
-<<<<<<< HEAD
-=======
 	[NL80211_ATTR_STA_SUPPORTED_CHANNELS] = { .type = NLA_BINARY },
 	[NL80211_ATTR_STA_SUPPORTED_OPER_CLASSES] = { .type = NLA_BINARY },
 	[NL80211_ATTR_HANDLE_DFS] = { .type = NLA_FLAG },
->>>>>>> d8ec26d7
 };
 
 /* policy for the key attributes */
@@ -5710,21 +5707,12 @@
 	static struct nlattr *csa_attrs[NL80211_ATTR_MAX+1];
 	u8 radar_detect_width = 0;
 	int err;
-<<<<<<< HEAD
-=======
 	bool need_new_beacon = false;
->>>>>>> d8ec26d7
 
 	if (!rdev->ops->channel_switch ||
 	    !(rdev->wiphy.flags & WIPHY_FLAG_HAS_CHANNEL_SWITCH))
 		return -EOPNOTSUPP;
 
-<<<<<<< HEAD
-	/* may add IBSS support later */
-	if (dev->ieee80211_ptr->iftype != NL80211_IFTYPE_AP &&
-	    dev->ieee80211_ptr->iftype != NL80211_IFTYPE_P2P_GO)
-		return -EOPNOTSUPP;
-=======
 	switch (dev->ieee80211_ptr->iftype) {
 	case NL80211_IFTYPE_AP:
 	case NL80211_IFTYPE_P2P_GO:
@@ -5740,7 +5728,6 @@
 	default:
 		return -EOPNOTSUPP;
 	}
->>>>>>> d8ec26d7
 
 	memset(&params, 0, sizeof(params));
 
@@ -5749,25 +5736,14 @@
 		return -EINVAL;
 
 	/* only important for AP, IBSS and mesh create IEs internally */
-<<<<<<< HEAD
-	if (!info->attrs[NL80211_ATTR_CSA_IES])
-		return -EINVAL;
-
-	/* useless if AP is not running */
-	if (!wdev->beacon_interval)
-=======
 	if (need_new_beacon && !info->attrs[NL80211_ATTR_CSA_IES])
->>>>>>> d8ec26d7
 		return -EINVAL;
 
 	params.count = nla_get_u32(info->attrs[NL80211_ATTR_CH_SWITCH_COUNT]);
 
-<<<<<<< HEAD
-=======
 	if (!need_new_beacon)
 		goto skip_beacons;
 
->>>>>>> d8ec26d7
 	err = nl80211_parse_beacon(info->attrs, &params.beacon_after);
 	if (err)
 		return err;
@@ -5807,10 +5783,7 @@
 			return -EINVAL;
 	}
 
-<<<<<<< HEAD
-=======
 skip_beacons:
->>>>>>> d8ec26d7
 	err = nl80211_parse_chandef(rdev, info, &params.chandef);
 	if (err)
 		return err;
@@ -5818,14 +5791,6 @@
 	if (!cfg80211_reg_can_beacon(&rdev->wiphy, &params.chandef))
 		return -EINVAL;
 
-<<<<<<< HEAD
-	err = cfg80211_chandef_dfs_required(wdev->wiphy, &params.chandef);
-	if (err < 0) {
-		return err;
-	} else if (err) {
-		radar_detect_width = BIT(params.chandef.width);
-		params.radar_required = true;
-=======
 	if (dev->ieee80211_ptr->iftype == NL80211_IFTYPE_AP ||
 	    dev->ieee80211_ptr->iftype == NL80211_IFTYPE_P2P_GO ||
 	    dev->ieee80211_ptr->iftype == NL80211_IFTYPE_ADHOC) {
@@ -5837,7 +5802,6 @@
 			radar_detect_width = BIT(params.chandef.width);
 			params.radar_required = true;
 		}
->>>>>>> d8ec26d7
 	}
 
 	err = cfg80211_can_use_iftype_chan(rdev, wdev, wdev->iftype,
@@ -9619,24 +9583,6 @@
 		.internal_flags = NL80211_FLAG_NEED_NETDEV_UP |
 				  NL80211_FLAG_NEED_RTNL,
 	},
-<<<<<<< HEAD
-};
-
-static struct genl_multicast_group nl80211_mlme_mcgrp = {
-	.name = "mlme",
-};
-
-/* multicast groups */
-static struct genl_multicast_group nl80211_config_mcgrp = {
-	.name = "config",
-};
-static struct genl_multicast_group nl80211_scan_mcgrp = {
-	.name = "scan",
-};
-static struct genl_multicast_group nl80211_regulatory_mcgrp = {
-	.name = "regulatory",
-=======
->>>>>>> d8ec26d7
 };
 
 /* notification functions */
